#!/usr/bin/env bash
<<<<<<< HEAD
docker-compose up -d
=======
docker-compose up -d crossbar
>>>>>>> cf53b7dc
<|MERGE_RESOLUTION|>--- conflicted
+++ resolved
@@ -1,6 +1,2 @@
 #!/usr/bin/env bash
-<<<<<<< HEAD
-docker-compose up -d
-=======
-docker-compose up -d crossbar
->>>>>>> cf53b7dc
+docker-compose up -d crossbar