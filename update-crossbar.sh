--- conflicted
+++ resolved
@@ -1,9 +1,3 @@
 docker-compose pull
-<<<<<<< HEAD
-# docker-compose run --rm crossbar pipenv uninstall crossbar
-docker-compose run --rm crossbar pipenv install --skip-lock --dev
-docker-compose run --rm workspace pipenv install --skip-lock --dev
-=======
 docker-compose run --rm crossbar pip-sync requirements.txt
-docker-compose run --rm workspace pip-sync requirements-dev.txt
->>>>>>> 72549225
+docker-compose run --rm workspace pip-sync requirements-dev.txt