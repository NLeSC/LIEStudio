version: '2'
services:
  base-py2:
    build:
      context: ./docker/component
      dockerfile: Dockerfile.py2
    volumes:
      # mount server certificate for CA
      - './data/crossbar/server_cert.pem:/app/data/crossbar/server_cert.pem'
      # mount component base and component
      - './mdstudio:/app/mdstudio'
<<<<<<< HEAD
=======
      - /root/.local/share/virtualenvs
      - /root/.cache
>>>>>>> 2c3f8e7a
    environment:
      - CROSSBAR_HOST=crossbar
    env_file:
      - .docker.env
  base-py3:
    build:
      context: docker/component
      dockerfile: Dockerfile.py3
    volumes:
      # mount server certificate for CA
      - './data/crossbar/server_cert.pem:/app/data/crossbar/server_cert.pem'
      # mount component base and component
      - './mdstudio:/app/mdstudio'
<<<<<<< HEAD
=======
      - /root/.local/share/virtualenvs
      - /root/.cache
>>>>>>> 2c3f8e7a
    environment:
      - CROSSBAR_HOST=crossbar
    env_file:
      - .docker.env<|MERGE_RESOLUTION|>--- conflicted
+++ resolved
@@ -9,11 +9,8 @@
       - './data/crossbar/server_cert.pem:/app/data/crossbar/server_cert.pem'
       # mount component base and component
       - './mdstudio:/app/mdstudio'
-<<<<<<< HEAD
-=======
       - /root/.local/share/virtualenvs
       - /root/.cache
->>>>>>> 2c3f8e7a
     environment:
       - CROSSBAR_HOST=crossbar
     env_file:
@@ -27,11 +24,8 @@
       - './data/crossbar/server_cert.pem:/app/data/crossbar/server_cert.pem'
       # mount component base and component
       - './mdstudio:/app/mdstudio'
-<<<<<<< HEAD
-=======
       - /root/.local/share/virtualenvs
       - /root/.cache
->>>>>>> 2c3f8e7a
     environment:
       - CROSSBAR_HOST=crossbar
     env_file:
