--- conflicted
+++ resolved
@@ -411,13 +411,8 @@
         # Get the task object from the graph. nid is expected to be in graph.
         # Check if the task has a 'run_task' method.
         task = self.workflow.getnodes(tid)
-<<<<<<< HEAD
-        assert hasattr(task, 'run_task'), logging.error('Task {0} ({1}) requires "run_task" method'.format(
-            task.nid, task.task_name))
-=======
         err = 'Task {0} ({1}) requires "run_task" method'.format(task.nid, task.task_name)
         assert hasattr(task, 'run_task'), logging.error(err)
->>>>>>> 699c2935
 
         # Bailout if the task is active
         if task.active:
