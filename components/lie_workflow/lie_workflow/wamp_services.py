--- conflicted
+++ resolved
@@ -6,24 +6,11 @@
 WAMP service methods the module exposes.
 """
 
-<<<<<<< HEAD
-import os
-import sys
-import time
-
-from   autobahn                            import wamp
-from   autobahn.wamp.types                 import RegisterOptions
-from   twisted.internet.defer              import inlineCallbacks
-
-from   lie_workflow                        import Workflow
-from   mdstudio                          import BaseApplicationSession
-=======
 from autobahn import wamp
 from lie_system import LieApplicationSession
->>>>>>> 2f3c9989
 
 
-class WorkflowWampApi(BaseApplicationSession):
+class WorkflowWampApi(LieApplicationSession):
     """
     Workflow WAMP methods.
 
@@ -55,7 +42,7 @@
     The function will get called either during development using an
     ApplicationRunner, or as a plugin hosted in a WAMPlet container such as
     a Crossbar.io worker.
-    The BaseApplicationSession class is initiated with an instance of the
+    The LieApplicationSession class is initiated with an instance of the
     ComponentConfig class by default but any class specific keyword arguments
     can be consument as well to populate the class session_config and
     package_config dictionaries.
