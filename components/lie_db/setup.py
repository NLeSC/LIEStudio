--- conflicted
+++ resolved
@@ -26,15 +26,7 @@
 distribution_name = 'lie_db'
 setup(
     name=distribution_name,
-<<<<<<< HEAD
-    version=0.1,
-    description='PyMongo database drivers for the LIEStudio application',
-    author='Marc van Dijk, VU University, Amsterdam, The Netherlands',
-    author_email='m4.van.dijk@vu.nl',
-    url='https://github.com/MD-Studio/MDStudio',
-=======
     version='1.0.0',
->>>>>>> 41bb73ac
     license='Apache Software License 2.0',
     description='PyMongo database drivers for the MDStudio application',
     author='Marc van Dijk - VU University - Amsterdam,' \
