--- conflicted
+++ resolved
@@ -1,4 +1,3 @@
-<<<<<<< HEAD
 # -*- coding: utf-8 -*-
 
 """
@@ -14,21 +13,8 @@
 __version__ = '{major:d}.{minor:d}'.format(major=0, minor=1)
 __author__ = 'Marc van Dijk'
 __status__ = 'pre-release beta1'
-__date__ = '15 april 2016'
+__date__ = '2018'
 __licence__ = 'Apache Software License 2.0'
 __url__ = 'https://github.com/NLeSC/LIEStudio'
 __copyright__ = "Copyright (c) VU University, Amsterdam"
-__rootpath__ = os.path.dirname(__file__)
-
-# Import settings
-from .settings import SETTINGS
-from .db_methods import init_mongodb, exit_mongodb, mongodb_connect
-
-# Define component public API
-settings = SETTINGS
-wampapi = None
-oninit = init_mongodb
-onexit = exit_mongodb
-=======
-# -*- coding: utf-8 -*-
->>>>>>> 41bb73ac
+__rootpath__ = os.path.dirname(__file__)