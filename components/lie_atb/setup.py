#! /usr/bin/env python
# -*- coding: utf-8 -*-

# package: lie_atb
# file: setup.py
#
# Part of ‘lie_atb’, a package providing access to the Automatic Topology
# Builder server https://atb.uq.edu.au using a Python API.
#
# Copyright © 2016 Marc van Dijk, VU University Amsterdam, the Netherlands
#
# Licensed under the Apache License, Version 2.0 (the "License");
# you may not use this file except in compliance with the License.
# You may obtain a copy of the License at
#
#     http://www.apache.org/licenses/LICENSE-2.0
#
# Unless required by applicable law or agreed to in writing, software
# distributed under the License is distributed on an "AS IS" BASIS,
# WITHOUT WARRANTIES OR CONDITIONS OF ANY KIND, either express or implied.
# See the License for the specific language governing permissions and
# limitations under the License.

from setuptools import setup, find_packages

distribution_name = 'lie_atb'

<<<<<<< HEAD
if 'main' == __name__:
    setup(
        name=distribution_name,
        version=0.1,
        description='LIEStudio component wrapping API access to the Automatic Topology Builder server',
        author='Marc van Dijk, VU University, Amsterdam, The Netherlands',
        author_email='m4.van.dijk@vu.nl',
        url='https://github.com/NLeSC/LIEStudio',
        license='Apache Software License 2.0',
        keywords='LIEStudio ATB topology molecular force fields',
        platforms=['Any'],
        packages=find_packages(),
        py_modules=[distribution_name],
        include_package_data=True,
        zip_safe=True,
        entry_points={
            'autobahn.twisted.wamplet': [
                'wamp_services = lie_atb.wamp_services:make'
            ],
        },
        classifiers=[
            'Development Status :: 3 - Alpha',
            'License :: OSI Approved :: Apache Software License',
            'Programming Language :: Python',
            'Topic :: Utilities',
            'Operating System :: OS Independent',
            'Intended Audience :: Science/Research',
=======
setup(
    name=distribution_name,
    version=0.1,
    description='LIEStudio component wrapping API access to the Automatic Topology Builder server',
    author='Marc van Dijk, VU University, Amsterdam, The Netherlands',
    author_email='m4.van.dijk@vu.nl',
    url='https://github.com/NLeSC/LIEStudio',
    license='Apache Software License 2.0',
    keywords='LIEStudio ATB topology molecular force fields',
    platforms=['Any'],
    packages=find_packages(),
    py_modules=[distribution_name],
    install_requires=['twisted', 'autobahn', 'requests'],
    include_package_data=True,
    zip_safe=True,
    entry_points={
        'autobahn.twisted.wamplet': [
            'wamp_services = lie_atb.wamp_services:make'
>>>>>>> aac3dd28
        ],
    )<|MERGE_RESOLUTION|>--- conflicted
+++ resolved
@@ -25,7 +25,6 @@
 
 distribution_name = 'lie_atb'
 
-<<<<<<< HEAD
 if 'main' == __name__:
     setup(
         name=distribution_name,
@@ -39,6 +38,7 @@
         platforms=['Any'],
         packages=find_packages(),
         py_modules=[distribution_name],
+    install_requires=['twisted', 'autobahn', 'requests'],
         include_package_data=True,
         zip_safe=True,
         entry_points={
@@ -53,25 +53,5 @@
             'Topic :: Utilities',
             'Operating System :: OS Independent',
             'Intended Audience :: Science/Research',
-=======
-setup(
-    name=distribution_name,
-    version=0.1,
-    description='LIEStudio component wrapping API access to the Automatic Topology Builder server',
-    author='Marc van Dijk, VU University, Amsterdam, The Netherlands',
-    author_email='m4.van.dijk@vu.nl',
-    url='https://github.com/NLeSC/LIEStudio',
-    license='Apache Software License 2.0',
-    keywords='LIEStudio ATB topology molecular force fields',
-    platforms=['Any'],
-    packages=find_packages(),
-    py_modules=[distribution_name],
-    install_requires=['twisted', 'autobahn', 'requests'],
-    include_package_data=True,
-    zip_safe=True,
-    entry_points={
-        'autobahn.twisted.wamplet': [
-            'wamp_services = lie_atb.wamp_services:make'
->>>>>>> aac3dd28
         ],
     )