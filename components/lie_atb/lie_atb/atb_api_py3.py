--- conflicted
+++ resolved
@@ -178,17 +178,6 @@
                     response_content = response.read()
                 else:
                     response_content = response.read().decode()
-<<<<<<< HEAD
-        except Exception as e:
-            if self.debug:
-                stderr_write("Failed opening url: {0}{1}{2}".format(
-                    url,
-                    '?' if data else '',
-                    urlencode(data) if data else '',
-                ))
-            #if e and 'fp' in e.__dict__: stderr_write( "Response was:\n\n{0}".format(e.fp.read().decode()) )
-            raise e
-=======
         except HTTPError as e:
             self.log.error('Failed opening url: "{0}{1}{2}".\nResponse was:\n"{3}"\n'.format(
                 full_url,
@@ -209,7 +198,6 @@
                     self.log.warning('API request timed out, will try again (retry_number={0})'.format(retry_number))
                 return self.safe_urlopen(base_url, data=data, method=method, retry_number=retry_number + 1)
 
->>>>>>> 2f3c9989
         return response_content
 
     def __init__(self, host: str = HOST, api_token: Optional[str] = None, debug: bool = False, timeout: int = TIMEOUT, api_format: str = API_FORMAT, debug_stream: Any = DEFAULT_DEBUG_STREAM, maximum_attempts: int = 1) -> None:
