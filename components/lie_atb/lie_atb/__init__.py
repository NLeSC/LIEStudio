--- conflicted
+++ resolved
@@ -25,7 +25,7 @@
 __url__ = 'https://github.com/NLeSC/LIEStudio'
 __copyright__ = "Copyright (c) VU University, Amsterdam"
 __rootpath__ = os.path.dirname(__file__)
-<<<<<<< HEAD
+
 __all__ = ['ATBServerApi', 'ATB_Mol']
 
 from .settings import SETTINGS
@@ -36,13 +36,6 @@
 else:
     from .atb_api_py2 import ATB_Mol
     from .atb_api_py2 import API as ATBServerApi
-=======
-__all__ = ['ATBServerApi', 'ATB_Mol', 'wampapi']
-
-from .wamp_services import ATBWampApi, ATBServerApi, ATB_Mol
-from .settings import SETTINGS
->>>>>>> 41bb73ac
 
 # Define module public API
-settings = SETTINGS
-wampapi = ATBWampApi+settings = SETTINGS