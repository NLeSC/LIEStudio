--- conflicted
+++ resolved
@@ -16,16 +16,10 @@
 
 ###Node ID
 The node ID or nid for short is the unique identifier of a node and derived edges
-<<<<<<< HEAD
 in the graph. The nid itself can be any hasable object except None. Set auto_nid
 to True in the graph to ensure all added nodes are automatically assigned a unique
 auto incremented integer ID.
-=======
-in the graph. The Graph class will automatically assign a numeric (int) nid to
-all nodes by default stored as `_id` and 'nid' in the node attributes. The nid
-itself could be any hashable object however but the `_id` attribute will always be
-numeric.
->>>>>>> a4cad3d5
+
 
 ###Graph directionality
 A graph is undirected by default storing an two edges for every connected node,
