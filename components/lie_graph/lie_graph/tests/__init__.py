--- conflicted
+++ resolved
@@ -1,5 +1,3 @@
-<<<<<<< HEAD
-=======
 # -*- coding: utf-8 -*-
 
 """
@@ -31,5 +29,4 @@
     testpath = os.path.join(os.path.dirname(__file__), 'module')
     loader = unittest2.TestLoader()
     suite = loader.discover(testpath, pattern='graph_*.py')
-    return suite
->>>>>>> 2f3c9989
+    return suite