#! /usr/bin/env python
# -*- coding: utf-8 -*-

# package: lie_docking
# file: setup.py
#
# Part of ‘lie_docking’, a package providing molecular docking functionality
# for the LIEStudio package.
#
# Copyright © 2016 Marc van Dijk, VU University Amsterdam, the Netherlands
#
# Licensed under the Apache License, Version 2.0 (the "License");
# you may not use this file except in compliance with the License.
# You may obtain a copy of the License at
#
#     http://www.apache.org/licenses/LICENSE-2.0
#
# Unless required by applicable law or agreed to in writing, software
# distributed under the License is distributed on an "AS IS" BASIS,
# WITHOUT WARRANTIES OR CONDITIONS OF ANY KIND, either express or implied.
# See the License for the specific language governing permissions and
# limitations under the License.

from setuptools import setup, find_packages

distribution_name = 'lie_structures'
test_requirements = ['unittest2']

setup(
    name=distribution_name,
    version=0.1,
    description='LIEStudio structure database module',
    author='Marc van Dijk, VU University, Amsterdam, The Netherlands',
    author_email='m4.van.dijk@vu.nl',
    url='https://github.com/MD-Studio/MDStudio',
    license='Apache Software License 2.0',
    keywords='LIEStudio structures database',
    platforms=['Any'],
    packages=find_packages(),
    package_data={'': ['*.json']},
    py_modules=[distribution_name],
<<<<<<< HEAD
    install_requires=['biopython', 'cinfony', 'openbabel', 'jsonschema',
                      'pydpi', 'JPype1', 'Pillow'] + test_requirements,
=======
    install_requires=['cinfony', 'openbabel', 'jsonschema', 'pydpi', 'JPype1', 'Pillow',
                      'biopython'] + test_requirements,
>>>>>>> 35d82ea7
    dependency_links=[
        "git+https://github.com/cinfony/cinfony.git@master#egg=cinfony-1.2"
    ],
    include_package_data=True,
    zip_safe=True,
    entry_points={
        'autobahn.twisted.wamplet': [
            'wamp_services = lie_structures.wamp_services:make'
        ],
    },
    classifiers=[
        'Development Status :: 3 - Alpha',
        'License :: OSI Approved :: Apache Software License',
        'Programming Language :: Python',
        'Topic :: Scientific/Engineering :: Chemistry',
        'Operating System :: OS Independent',
        'Intended Audience :: Science/Research',
    ],
)<|MERGE_RESOLUTION|>--- conflicted
+++ resolved
@@ -39,13 +39,8 @@
     packages=find_packages(),
     package_data={'': ['*.json']},
     py_modules=[distribution_name],
-<<<<<<< HEAD
     install_requires=['biopython', 'cinfony', 'openbabel', 'jsonschema',
                       'pydpi', 'JPype1', 'Pillow'] + test_requirements,
-=======
-    install_requires=['cinfony', 'openbabel', 'jsonschema', 'pydpi', 'JPype1', 'Pillow',
-                      'biopython'] + test_requirements,
->>>>>>> 35d82ea7
     dependency_links=[
         "git+https://github.com/cinfony/cinfony.git@master#egg=cinfony-1.2"
     ],
