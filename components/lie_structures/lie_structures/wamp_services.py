--- conflicted
+++ resolved
@@ -26,12 +26,8 @@
 STRUCTURES_SCHEMA = json.load(open(STRUCTURES_SCHEMA))
 BIOPYTHON_SCHEMA = json.load(open(BIOPYTHON_SCHEMA))
 
-<<<<<<< HEAD
-from mdstudio.application_session import BaseApplicationSession
-=======
->>>>>>> 2f3c9989
-
-class StructuresWampApi(BaseApplicationSession):
+
+class StructuresWampApi(LieApplicationSession):
     """
     Structure database WAMP methods.
     """
@@ -329,7 +325,7 @@
     The function will get called either during development using an
     ApplicationRunner, or as a plugin hosted in a WAMPlet container such as
     a Crossbar.io worker.
-    The BaseApplicationSession class is initiated with an instance of the
+    The LieApplicationSession class is initiated with an instance of the
     ComponentConfig class by default but any class specific keyword arguments
     can be consument as well to populate the class session_config and
     package_config dictionaries.
