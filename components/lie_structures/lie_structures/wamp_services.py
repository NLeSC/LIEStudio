--- conflicted
+++ resolved
@@ -8,11 +8,8 @@
 
 import json
 import jsonschema
-<<<<<<< HEAD
-=======
 import os
 import six
->>>>>>> 45a778c8
 import tempfile
 
 from StringIO import StringIO
@@ -175,16 +172,6 @@
         # Validate against JSON schema
         jsonschema.validate(config, STRUCTURES_SCHEMA)
 
-<<<<<<< HEAD
-        molobject = mol_read(config['mol'], mol_format=config.get('input_format'),
-                             from_file=config.get('from_file', False))
-
-        file_path = None
-        if 'workdir' in config:
-            file_path = os.path.join(config.get('workdir'), 'structure.{0}'.format(config.get('output_format')))
-
-        output = mol_write(molobject,  mol_format=config.get('output_format'), file_path=file_path)
-=======
         # Create workdir and save file
         workdir = os.path.join(kwargs.get('workdir', tempfile.gettempdir()))
 
@@ -208,7 +195,6 @@
         path = os.path.join(workdir, 'output.{}'.format(out_fmt))
         with open(path, 'w') as f:
             f.write(output)
->>>>>>> 45a778c8
 
         # Update session
         session.status = 'completed'
