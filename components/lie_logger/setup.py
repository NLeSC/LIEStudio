--- conflicted
+++ resolved
@@ -27,15 +27,7 @@
 
 setup(
     name=distribution_name,
-<<<<<<< HEAD
-    version=0.1,
-    description='Twisted logging based logger functions for the LIEStudio application',
-    author='Marc van Dijk, VU University, Amsterdam, The Netherlands',
-    author_email='m4.van.dijk@vu.nl',
-    url='https://github.com/MD-Studio/MDStudio',
-=======
     version='1.0.0',
->>>>>>> 41bb73ac
     license='Apache Software License 2.0',
     description='Twisted logging based logger functions for the MDStudio application',
     author='Marc van Dijk - VU University - Amsterdam,' \
