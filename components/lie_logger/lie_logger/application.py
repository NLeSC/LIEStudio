--- conflicted
+++ resolved
@@ -25,34 +25,21 @@
         yield super(LoggerComponent, self).on_run()
 
     def pre_init(self):
-<<<<<<< HEAD
-        self.logs = LogsRepository(self.db)
-        self.component_waiters.append(self.ComponentWaiter(self, 'db'))
-        self.component_waiters.append(self.ComponentWaiter(self, 'schema'))
-        
-        super(LoggerComponent, self).pre_init()
-=======
         self.logs = LogRepository(self.db)
         self.db_waiter = self.ComponentWaiter(self, 'db')
         self.schema_waiter = self.ComponentWaiter(self, 'schema')
         self.component_waiters.append(self.db_waiter)
         self.component_waiters.append(self.schema_waiter)
->>>>>>> c77899a5
-
+        
+        super(LoggerComponent, self).pre_init()
     @endpoint('mdstudio.logger.endpoint.log', 'log/log-request', 'log/log-response')
     @chainable
     def log_event(self, request, claims=None):
         try:
-<<<<<<< HEAD
             with self.grouprole_context('mdstudio', 'logger'):
-                res = yield self.logs.logs(claims).insert_many(request['logs'])
-        except CallException as e:
-            return_value(APIResult(error='Database not online'))
-=======
-            res = yield self.logs.insert(claims, request['logs'])
+                res = yield self.logs.insert(claims, request['logs'])
         except CallException as _:
             return_value(APIResult(error='The database is not online, please try again later.'))
->>>>>>> c77899a5
         else:
             return_value(len(res))
 
@@ -62,11 +49,7 @@
         if connection_type == LogType.User:
             return ('username' in claims) == True
         elif connection_type == LogType.Group:
-<<<<<<< HEAD
             return ('group' in claims) == True
-=======
-            return ('groups' in claims) == True  # @todo: Properly validate group permissions
->>>>>>> c77899a5
         elif connection_type == LogType.GroupRole:
             return all(key in claims for key in ['group', 'role'])
 
