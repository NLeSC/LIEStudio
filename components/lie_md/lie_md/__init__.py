# -*- coding: utf-8 -*-

"""
package:  lie_md

LIEStudio molecular dynamics module
"""

import os

__module__ = 'lie_md'
__docformat__ = 'restructuredtext'
__version__ = '{major:d}.{minor:d}'.format(major=0, minor=1)
__author__ = 'Marc van Dijk'
__status__ = 'pre-release beta1'
__date__ = '5 august 2016'
__licence__ = 'Apache Software License 2.0'
__url__ = 'https://github.com/NLeSC/LIEStudio'
__copyright__ = "Copyright (c) VU University, Amsterdam"
__rootpath__ = os.path.dirname(__file__)

<<<<<<< HEAD
from .wamp_services import MDWampApi

wampapi = MDWampApi
=======
from .settings   import GROMACS_LIE_SCHEMA, SETTINGS

# Define module public API
settings = SETTINGS
>>>>>>> 2f3c9989
<|MERGE_RESOLUTION|>--- conflicted
+++ resolved
@@ -19,13 +19,7 @@
 __copyright__ = "Copyright (c) VU University, Amsterdam"
 __rootpath__ = os.path.dirname(__file__)
 
-<<<<<<< HEAD
-from .wamp_services import MDWampApi
-
-wampapi = MDWampApi
-=======
 from .settings   import GROMACS_LIE_SCHEMA, SETTINGS
 
 # Define module public API
-settings = SETTINGS
->>>>>>> 2f3c9989
+settings = SETTINGS