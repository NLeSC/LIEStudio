--- conflicted
+++ resolved
@@ -13,56 +13,20 @@
 import json
 
 from autobahn import wamp
-<<<<<<< HEAD
-from autobahn.wamp.types import RegisterOptions
-from autobahn.twisted.util import sleep
-from twisted.internet.defer import inlineCallbacks, returnValue, Deferred
-from autobahn.twisted.util import sleep
-
-from mdstudio.application_session import BaseApplicationSession
-from mdstudio.runner import main
-from mdstudio.token_application_session import TokenApplicationSession
-=======
 
 from lie_system import LieApplicationSession, WAMPTaskMetaData
 from lie_md import __rootpath__
 from lie_md.gromacs_topology_amber import correctItp
 from lie_md.gromacs_gromit import gromit_cmd
 from lie_md.settings import SETTINGS, GROMACS_LIE_SCHEMA
->>>>>>> 2f3c9989
 
 gromacs_schema = json.load(open(GROMACS_LIE_SCHEMA))
 
-<<<<<<< HEAD
-class MDWampApi(BaseApplicationSession):
-=======
->>>>>>> 2f3c9989
 
 class MDWampApi(LieApplicationSession):
     """
     MD WAMP methods.
     """
-<<<<<<< HEAD
-    jobid = 0
-
-    @wamp.register(u'liegroup.md.status', options=RegisterOptions(invoke=u'roundrobin'))
-    def md_status(self):
-        
-        return 'running job: {0}'.format(self.jobid)
-
-    @wamp.register(u'liegroup.md.run', options=RegisterOptions(invoke=u'roundrobin'))
-    @inlineCallbacks
-    def md_run(self, structure):
-
-        sl = random.randint(10, 200)
-        self.jobid = sl
-        self.log.info("Running md for structure. Simulate by sleep for {0} sec.".format(sl),
-                      lie_user='mvdijk', lie_session=338776455, lie_namespace='md')
-        yield sleep(sl)
-        self.log.info("Finished MD", lie_user='mvdijk', lie_session=338776455, lie_namespace='md')
-
-        returnValue({'result': structure})
-=======
 
     require_config = ['system']
 
@@ -169,5 +133,4 @@
     else:
         # if no config given, return a description of this WAMPlet ..
         return {'label': 'LIEStudio Molecular Dynamics WAMPlet',
-                'description': 'WAMPlet proving LIEStudio molecular dynamics endpoints'}
->>>>>>> 2f3c9989
+                'description': 'WAMPlet proving LIEStudio molecular dynamics endpoints'}