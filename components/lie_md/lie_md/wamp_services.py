--- conflicted
+++ resolved
@@ -6,42 +6,29 @@
 WAMP service methods the module exposes.
 """
 
-<<<<<<< HEAD
-
 from autobahn.wamp.types import RegisterOptions
 from cerise_interface import (
     call_cerise_gromit, create_cerise_config)
 
-from lie_system import LieApplicationSession, WAMPTaskMetaData
+from lie_system import WAMPTaskMetaData
 from lie_md.settings import SETTINGS
 from md_config import set_gromacs_input
 from pymongo import MongoClient
 from twisted.internet.defer import inlineCallbacks
 from twisted.logger import Logger
 import os
-=======
-import json
-import shutil
-import json
-from pprint import pprint
 
 from autobahn import wamp
-from autobahn.wamp.types import RegisterOptions
-from twisted.internet.defer import inlineCallbacks, returnValue
-
 from mdstudio.api.endpoint import endpoint
 from mdstudio.component.session import ComponentSession
-from lie_md.gromacs_gromit import gromit_cmd
-from lie_md.settings import SETTINGS, GROMACS_LIE_SCHEMA
->>>>>>> 41bb73ac
 
 logger = Logger()
+
 
 class MDWampApi(ComponentSession):
     """
     Molecular dynamics WAMP methods.
     """
-<<<<<<< HEAD
     db = None
     require_config = ['system']
 
@@ -65,8 +52,6 @@
             self.run_gromacs_liemd, u'liestudio.gromacs.liemd',
             options=RegisterOptions(invoke=u'roundrobin'))
 
-=======
-
     def pre_init(self):
         self.component_config.static.vendor = 'mdgroup'
         self.component_config.static.component = 'md'
@@ -75,7 +60,6 @@
         return True
 
     @wamp.register(u'mdgroup.md.endpoint.gromacs.liemd')
->>>>>>> 41bb73ac
     def run_gromacs_liemd(
             self, session={}, path_cerise_config=None, cwl_workflow=None,
             protein_file=None, protein_top=None, ligand_file=None,
