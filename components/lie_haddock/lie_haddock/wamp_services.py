# -*- coding: utf-8 -*-

"""
file: wamp_services.py

WAMP service methods the module exposes.
"""

from autobahn import wamp

from lie_system import LieApplicationSession

<<<<<<< HEAD
=======
from   mdstudio                          import BaseApplicationSession
>>>>>>> 41bb73ac

class HaddockWampApi(BaseApplicationSession):
    """
    HADDOCK docking WAMP methods.
    
    Defines `require_config` to retrieve system and database configuration
    upon WAMP session setup 
    """
    
    require_config = ['system', 'lie_db']
    
    @wamp.register(u'liestudio.haddock_docking.get')
    def retrieve_haddock_project(self, project_name, session=None):
        """
        Retrieve the docking results as tar zipped archive
        
        :param project_name: HADDOCK web server project name
        :type project_name:  :py:str
        """
    
    @wamp.register(u'liestudio.haddock_docking.status')
    def haddock_project_status(self, project_name, session=None):
        """
        Retrieve the status of a submitted haddock project
        
        :param project_name: HADDOCK web server project name
        :type project_name:  :py:str
        """
    
    @wamp.register(u'liestudio.haddock_docking.submit')
    def submit_haddock_project(self, project_name, session=None):
        """
        Submit a docking project to the HADDOCK web server
        
        :param project_name: HADDOCK web server project name
        :type project_name:  :py:str
        """
        
    
            
def make(config):
    """
    Component factory
  
    This component factory creates instances of the application component
    to run.
    
    The function will get called either during development using an 
    ApplicationRunner, or as a plugin hosted in a WAMPlet container such as
    a Crossbar.io worker.
    The BaseApplicationSession class is initiated with an instance of the
    ComponentConfig class by default but any class specific keyword arguments
    can be consument as well to populate the class session_config and
    package_config dictionaries.
    
    :param config: Autobahn ComponentConfig object
    """
    
    if config:
        return HaddockWampApi(config, package_config=SETTINGS)
    else:
        # if no config given, return a description of this WAMPlet ..
        return {'label': 'LIEStudio HADDOCK docking web server WAMPlet',
                'description': 'WAMPlet proving access to the HADDOCK dockign web server'}<|MERGE_RESOLUTION|>--- conflicted
+++ resolved
@@ -10,68 +10,65 @@
 
 from lie_system import LieApplicationSession
 
-<<<<<<< HEAD
-=======
-from   mdstudio                          import BaseApplicationSession
->>>>>>> 41bb73ac
 
-class HaddockWampApi(BaseApplicationSession):
+class HaddockWampApi(LieApplicationSession):
     """
     HADDOCK docking WAMP methods.
-    
+
     Defines `require_config` to retrieve system and database configuration
-    upon WAMP session setup 
+    upon WAMP session setup
     """
-    
+
     require_config = ['system', 'lie_db']
-    
+
     @wamp.register(u'liestudio.haddock_docking.get')
     def retrieve_haddock_project(self, project_name, session=None):
         """
         Retrieve the docking results as tar zipped archive
-        
+
         :param project_name: HADDOCK web server project name
         :type project_name:  :py:str
         """
-    
+
     @wamp.register(u'liestudio.haddock_docking.status')
     def haddock_project_status(self, project_name, session=None):
         """
         Retrieve the status of a submitted haddock project
-        
+
         :param project_name: HADDOCK web server project name
         :type project_name:  :py:str
         """
-    
+
     @wamp.register(u'liestudio.haddock_docking.submit')
     def submit_haddock_project(self, project_name, session=None):
         """
         Submit a docking project to the HADDOCK web server
-        
+
         :param project_name: HADDOCK web server project name
         :type project_name:  :py:str
         """
-        
-    
-            
+        pass
+
+
 def make(config):
     """
     Component factory
-  
+
     This component factory creates instances of the application component
     to run.
-    
-    The function will get called either during development using an 
+
+    The function will get called either during development using an
     ApplicationRunner, or as a plugin hosted in a WAMPlet container such as
     a Crossbar.io worker.
     The BaseApplicationSession class is initiated with an instance of the
     ComponentConfig class by default but any class specific keyword arguments
     can be consument as well to populate the class session_config and
     package_config dictionaries.
-    
+
     :param config: Autobahn ComponentConfig object
     """
-    
+    SETTINGS = None
+
     if config:
         return HaddockWampApi(config, package_config=SETTINGS)
     else:
