--- conflicted
+++ resolved
@@ -228,17 +228,10 @@
         for fc in filter_cols:
             stripped = fc.strip('_{0}'.format(pose))
             sel = self.loc[self[fc] == 0, 'frame'].values
-<<<<<<< HEAD
-            if sel:
-                data[stripped.strip('filter_')] = (len(sel),
-                                                   self.loc[min(sel), 'frame'].astype(int),
-                                                   self.loc[max(sel), 'frame'].astype(int))
-=======
             if sel is not None:
                 data[stripped.strip('filter_')] = (
                     len(sel), self.loc[min(sel), 'frame'].astype(int),
                     self.loc[max(sel), 'frame'].astype(int))
->>>>>>> c6d6fa09
 
         return data
 
