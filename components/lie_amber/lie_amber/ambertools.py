--- conflicted
+++ resolved
@@ -10,9 +10,6 @@
 logging = Logger()
 
 
-<<<<<<< HEAD
-def amber_acpype(mol, workdir=None, acepype_path=None, **kwargs):
-=======
 def set_bool_flags(options):
     return ['--{0}'.format(option) for option, flag
             in options.items() if isinstance(flag, bool) and flag]
@@ -25,7 +22,6 @@
 
 
 def amber_acpype(mol, workdir=None, **kwargs):
->>>>>>> 45a778c8
     """
     Run the ACPYPE program (AnteChamber PYthon Parser interfacE)
 
@@ -33,14 +29,9 @@
     - Sousa da Silva AW, Vranken WF. ACPYPE - AnteChamber PYthon
       Parser interfacE. (2012), BMC Res Notes. 2012 Jul 23;5:367.
       doi: 10.1186/1756-0500-5-367.
-    """
-<<<<<<< HEAD
-    
+    """    
     # ACPYPE executable
-    acepype_exe_path = acepype_path or SETTINGS['acpype_path']
-=======
     acepype_exe = 'acpype.py'
->>>>>>> 45a778c8
 
     # Check the input file
     if not os.path.exists(mol):
@@ -92,12 +83,9 @@
         logging.error('Acpype failed')
 
 
-<<<<<<< HEAD
-def amber_reduce(mol, output=None, return_output_path=False, exe='reduce', **kwargs):
-=======
+
 def amber_reduce(
         mol, output=None, return_output_path=False, exe='reduce', **kwargs):
->>>>>>> 45a778c8
     """
     Run AmberTools "reduce" program for adding hydrogens to molecular
     structures.
