# -*- coding: utf-8 -*-

import os
import copy
import glob

from .settings import SETTINGS
from subprocess import (PIPE, Popen)
from twisted.logger import Logger

logging = Logger()


<<<<<<< HEAD
def set_bool_flags(options):
    return ['--{0}'.format(option) for option, flag
            in options.items() if isinstance(flag, bool) and flag]


def set_keyword_flags(options):
    return ['--{0} {1}'.format(option, flag) for option, flag
            in options.items()
            if flag is not None and not isinstance(flag, bool)]


def amber_acpype(mol, workdir=None, **kwargs):
=======
def _collect_acpype_output(path):

    outfiles = {}
    compound_name = os.path.basename(path).rstrip('.acpype')
    for outfile in glob.glob('{0}/{1}_*.*'.format(path, compound_name)):
        fname = os.path.basename(outfile).lstrip('{0}_'.format(compound_name))
        varname = '_'.join([n.lower() for n in fname.split('.')])
        outfiles[varname] = outfile

    return outfiles


def amber_acpype(mol, workdir=None, acepype_path=None, **kwargs):
>>>>>>> 73b85a5b
    """
    Run the ACPYPE program (AnteChamber PYthon Parser interfacE)

    acpype reference:
    - Sousa da Silva AW, Vranken WF. ACPYPE - AnteChamber PYthon
      Parser interfacE. (2012), BMC Res Notes. 2012 Jul 23;5:367.
      doi: 10.1186/1756-0500-5-367.
    """    
    # ACPYPE executable
    acepype_exe = 'acpype.py'

    # Check the input file
    if not os.path.exists(mol):
        logging.error('Input file does not exist {0}'.format(mol))

    # Construct CLI arguments
    options = copy.deepcopy(SETTINGS['amber_acpype'])
    options.update(
        {k.lower().strip('-'): v for k, v in kwargs.items()}
    )

    # Process sqm/mopac keywords
    if 'keyword' in options:
        options['keyword'] = '"{0}"'.format(options['keyword'].strip('"'))

    # Process boolean flags
    flags_1 = set_bool_flags(options)

    # Process keyword argument flags
    flags_2 = set_keyword_flags(options)

    flags = flags_1 + flags_2

    not_supported = ['--{0}'.format(n) for n in kwargs
                     if not n.lower() in SETTINGS['amber_acpype']]
    if not_supported:
        logging.warn(
            "Following command line arguments not supported by ACPYPE: {0}".format(
                ','.join(not_supported)))

    workdir_name = os.path.splitext(mol)[0]
    cmd = [acepype_exe, '-i', mol] + flags

    logging.info(
        "ACPYPE command: {0}".format(' '.join(cmd)))

    # Run the command
    os.chdir(workdir)
    p = Popen(' '.join(cmd), stdin=PIPE, stdout=PIPE, stderr=PIPE, shell=True)
    cmd_out, cmd_err = p.communicate()
    logging.info("OUTPUT ACPYPE:\n{}".format(cmd_out))
    if cmd_err:
        logging.error("Error ACPYPE:\n{}".format(cmd_err))

    output_path = os.path.join(workdir, '{0}.acpype'.format(workdir_name))
<<<<<<< HEAD
    if os.path.isdir(output_path):
        return output_path
=======
    if runner.succeeded and os.path.isdir(output_path):
        outfiles = _collect_acpype_output(output_path)
        outfiles['path'] = output_path
        return outfiles
>>>>>>> 73b85a5b
    else:
        logging.error('Acpype failed')



def amber_reduce(
        mol, output=None, return_output_path=False, exe='reduce', **kwargs):
    """
    Run AmberTools "reduce" program for adding hydrogens to molecular
    structures.

    The `amber_reduce` function supports all of the reduce command line
    options available in reduce version 3.24 shipped with AmberTools 16.
    Options may be turned on or off by default using the module wide
    settings or be set specifically by providing the command line option
    as keyword argument to the function.

    Options that may be added in future versions of reduce will be made
    availabe by adding them to the module wide settings.

    Please consult the reduce documentation in the pdf manual:
    - http://ambermd.org/doc12/Amber16.pdf

    reduce reference:
    - Word, et. al. (1999) Asparagine and Glutamine: Using Hydrogen Atom
      Contacts in the Choice of Side-chain Amide Orientation,
      J. Mol. Biol. 285, 1733-1747.

    :param mol:     file path to input structure in PDB file format
    :type mol:      :py:str
    :param output:  file path to output structure in PDB file format
                    Defaults to the input path with '_h.pdb' added as
                    prefix.
    :type output:   :py:str
    :param return_output_path: return the path to the output PDB file
                    instead of the contents of the file itself.
    :type return_output_path: :py:bool
    :param exe:     name of the 'reduce' executable as available in the
                    amber bin directory defined by the 'amberhome'
                    variable in the module settings (defaults to the
                    AMBER_HOME environmental variable).
    :type exe:      :py:str
    """

    # Define executable
    reduce_exe_path = os.path.join(SETTINGS['amberhome'], 'bin', exe)

    # Check the input file
    if not os.path.exists(mol):
        logging.error('Input file does not exist {0}'.format(mol))

    # Define output file
    if not output:
        output = '{0}_h{1}'.format(*os.path.splitext(mol))

    # Construct CLI arguments
    options = copy.deepcopy(SETTINGS['amber_reduce'])
    options.update(
        {k.lower().strip('-'): v for k, v in kwargs.items()}
    )

    # Process boolean flags
    flags = set_bool_flags(options)

    # Process keyword argument flags
    flags.extend(['-{0}{1}'.format(option, flag) for option,flag in options.items() if 
        type(flag) not in (bool,type(None))])
    
    logging.info("Running Amber 'reduce' with command line arguments: {0}".format(','.join(flags)))
    not_supported = ['-{0}'.format(n) for n in kwargs if not n.lower() in SETTINGS['amber_reduce']]
    if not_supported:
        logging.warn("Following command line arguments not supported by Amber 'reduce': {0}".format(','.join(not_supported)))
    
    cmd = [reduce_exe_path] + flags
    cmd.extend([mol, '>', output])
    
    # Run the CLI command    
    clirunner = CLIRunner()
    clirunner.run(cmd)
    
    # Return output file
    if os.path.exists(output):
        if return_output_path:
            return output
        else:
            with open(output, 'r') as out:
                return out.read()
    else:
        logging.error('Reduce failed, not output file {0}'.format(output))<|MERGE_RESOLUTION|>--- conflicted
+++ resolved
@@ -2,7 +2,6 @@
 
 import os
 import copy
-import glob
 
 from .settings import SETTINGS
 from subprocess import (PIPE, Popen)
@@ -11,7 +10,6 @@
 logging = Logger()
 
 
-<<<<<<< HEAD
 def set_bool_flags(options):
     return ['--{0}'.format(option) for option, flag
             in options.items() if isinstance(flag, bool) and flag]
@@ -24,21 +22,6 @@
 
 
 def amber_acpype(mol, workdir=None, **kwargs):
-=======
-def _collect_acpype_output(path):
-
-    outfiles = {}
-    compound_name = os.path.basename(path).rstrip('.acpype')
-    for outfile in glob.glob('{0}/{1}_*.*'.format(path, compound_name)):
-        fname = os.path.basename(outfile).lstrip('{0}_'.format(compound_name))
-        varname = '_'.join([n.lower() for n in fname.split('.')])
-        outfiles[varname] = outfile
-
-    return outfiles
-
-
-def amber_acpype(mol, workdir=None, acepype_path=None, **kwargs):
->>>>>>> 73b85a5b
     """
     Run the ACPYPE program (AnteChamber PYthon Parser interfacE)
 
@@ -46,7 +29,7 @@
     - Sousa da Silva AW, Vranken WF. ACPYPE - AnteChamber PYthon
       Parser interfacE. (2012), BMC Res Notes. 2012 Jul 23;5:367.
       doi: 10.1186/1756-0500-5-367.
-    """    
+    """
     # ACPYPE executable
     acepype_exe = 'acpype.py'
 
@@ -94,18 +77,10 @@
         logging.error("Error ACPYPE:\n{}".format(cmd_err))
 
     output_path = os.path.join(workdir, '{0}.acpype'.format(workdir_name))
-<<<<<<< HEAD
     if os.path.isdir(output_path):
         return output_path
-=======
-    if runner.succeeded and os.path.isdir(output_path):
-        outfiles = _collect_acpype_output(output_path)
-        outfiles['path'] = output_path
-        return outfiles
->>>>>>> 73b85a5b
     else:
         logging.error('Acpype failed')
-
 
 
 def amber_reduce(
@@ -168,21 +143,26 @@
     flags = set_bool_flags(options)
 
     # Process keyword argument flags
-    flags.extend(['-{0}{1}'.format(option, flag) for option,flag in options.items() if 
-        type(flag) not in (bool,type(None))])
-    
+    flags.extend(
+        ['-{0}{1}'.format(option, flag) for option, flag in
+         options.items() if type(flag) not in (bool, type(None))])
+
     logging.info("Running Amber 'reduce' with command line arguments: {0}".format(','.join(flags)))
-    not_supported = ['-{0}'.format(n) for n in kwargs if not n.lower() in SETTINGS['amber_reduce']]
+    not_supported = ['-{0}'.format(n) for n in kwargs if not n.lower()
+                     in SETTINGS['amber_reduce']]
     if not_supported:
         logging.warn("Following command line arguments not supported by Amber 'reduce': {0}".format(','.join(not_supported)))
-    
+
     cmd = [reduce_exe_path] + flags
     cmd.extend([mol, '>', output])
-    
-    # Run the CLI command    
-    clirunner = CLIRunner()
-    clirunner.run(cmd)
-    
+
+    # Run the command
+    p = Popen(' '.join(cmd), stdin=PIPE, stdout=PIPE, stderr=PIPE, shell=True)
+    cmd_out, cmd_err = p.communicate()
+    logging.info("OUTPUT AMBER REDUCE:\n{}".format(cmd_out))
+    if cmd_err:
+        logging.error("Error AMBER REDUCE:\n{}".format(cmd_err))
+
     # Return output file
     if os.path.exists(output):
         if return_output_path:
