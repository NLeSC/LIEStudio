# -*- coding: utf-8 -*-

"""
file: wamp_services.py

WAMP service methods the module exposes.
"""

import os
import json
import jsonschema
import tempfile
import shutil

<<<<<<< HEAD
from   autobahn               import wamp
from mdstudio.application_session import BaseApplicationSession
from   twisted.internet.defer import inlineCallbacks
=======
from autobahn import wamp
from mdstudio.application_session import BaseApplicationSession
>>>>>>> 2f3c9989

from lie_amber.settings import SETTINGS, AMBER_SCHEMA
from lie_amber.ambertools import amber_acpype, amber_reduce
from lie_system import LieApplicationSession, WAMPTaskMetaData

<<<<<<< HEAD
=======
amber_schema = json.load(open(AMBER_SCHEMA))


>>>>>>> 2f3c9989
class AmberWampApi(BaseApplicationSession):
    """
    AmberTools WAMP methods.
    """
    
    require_config = ['system']
    
    @wamp.register(u'liestudio.amber.acpype')
    def run_amber_acpype(self, structure=None, session=None, **kwargs):
        
        # Retrieve the WAMP session information
        session = WAMPTaskMetaData(metadata=session).dict()
        
        # Load ACPYPE configuration and update
        acpype_config = self.package_config.get('amber_acpype').dict()
        
        # Validate the configuration
        jsonschema.validate(amber_schema, acpype_config)
        
        # Create workdir and save file
        workdir = os.path.join(kwargs.get('workdir', tempfile.gettempdir()))
        tmpfile = os.path.join(workdir,'input.mol2')
        if not os.path.isdir(workdir):
            os.mkdir(workdir)
        with open(tmpfile, 'w') as inp:
            inp.write(structure)
        
        # Run ACPYPE
        output = amber_acpype(tmpfile, workdir=workdir, **acpype_config)
        if not output:
            session['status'] = 'failed'
        else:
            session['status'] = 'completed'
        
        return {'session':session, 'path':output}
    
    @wamp.register(u'liestudio.amber.reduce')
    def run_amber_reduce(self, structure=None, session=None, **kwargs):
        
        # Retrieve the WAMP session information
        session = WAMPTaskMetaData(metadata=session).dict()
        
        # Load ACPYPE configuration and update
        amber_reduce_config = self.package_config.get('amber_reduce').dict()
        
        # Validate the configuration
        jsonschema.validate(amber_schema, amber_reduce_config)
        
        # Create workdir and save file
        workdir = os.path.join(kwargs.get('workdir', tempfile.gettempdir()))
        tmpfile = os.path.join(workdir,'input.mol2')
        if not os.path.isdir(workdir):
            os.mkdir(workdir)
        with open(tmpfile, 'w') as inp:
            inp.write(structure)
        
        # Run ACPYPE
        output = amber_reduce(tmpfile, **amber_reduce_config)
        if not output:
            session['status'] = 'failed'
        else:
            session['status'] = 'completed'
        
        return {'session':session, 'path':output}
        
        
def make(config):
    """
    Component factory
  
    This component factory creates instances of the application component
    to run.
    
    The function will get called either during development using an 
    ApplicationRunner, or as a plugin hosted in a WAMPlet container such as
    a Crossbar.io worker.
    The BaseApplicationSession class is initiated with an instance of the
    ComponentConfig class by default but any class specific keyword arguments
    can be consument as well to populate the class session_config and
    package_config dictionaries.
    
    :param config: Autobahn ComponentConfig object
    """
    
    if config:
        return AmberWampApi(config, package_config=SETTINGS)
    else:
        # if no config given, return a description of this WAMPlet ..
        return {'label': 'LIEStudio AmberTools interface WAMPlet',
                'description': 'WAMPlet providing LIEStudio connectivity to the AmberTools software suite'}<|MERGE_RESOLUTION|>--- conflicted
+++ resolved
@@ -12,25 +12,16 @@
 import tempfile
 import shutil
 
-<<<<<<< HEAD
-from   autobahn               import wamp
-from mdstudio.application_session import BaseApplicationSession
-from   twisted.internet.defer import inlineCallbacks
-=======
 from autobahn import wamp
 from mdstudio.application_session import BaseApplicationSession
->>>>>>> 2f3c9989
 
 from lie_amber.settings import SETTINGS, AMBER_SCHEMA
 from lie_amber.ambertools import amber_acpype, amber_reduce
 from lie_system import LieApplicationSession, WAMPTaskMetaData
 
-<<<<<<< HEAD
-=======
 amber_schema = json.load(open(AMBER_SCHEMA))
 
 
->>>>>>> 2f3c9989
 class AmberWampApi(BaseApplicationSession):
     """
     AmberTools WAMP methods.
