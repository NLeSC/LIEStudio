# -*- coding: utf-8 -*-

import json
import os
import time

from   autobahn.wamp          import auth, cryptosign
from   autobahn.twisted.wamp  import ApplicationSession
from   twisted.internet.defer import inlineCallbacks
from   pymongo                import MongoClient

from   lie_config             import ConfigHandler
from   lie_db                 import mongodb_connect
from   lie_system.messaging   import WAMPMessageEnvelope

def _resolve_package_config(package_config):
    """
    Resolve the package_config as dictionary
    
    Check if input type is a dictionary, return.
    Check if the input type is a valid file path to a JSON configuration file,
    load as dictionary.
    
    This function always returns a dictionary, empty or not.
    
    :param package_config: package configuration to resolve
    :type package_config:  mixed
    :return:               package_configuration
    :rtype:                dict
    """
    
    settings = {}
    if package_config:
        
        if type(package_config) in (dict, ConfigHandler):
            return package_config
        
        if type(package_config) in (str, unicode):
            package_config = os.path.abspath(package_config)
            if os.path.isfile(package_config):
            
                with open(package_config) as cf:
                    try:
                        settings = json.load(cf)
                    except:
                        pass
    
    return settings
            

class LieApplicationSession(ApplicationSession):
    """
    LieApplicationSession class
    
    Inherits from the Autobahn Twisted based `ApplicationSession <http://autobahn.ws/python/reference/autobahn.twisted.html#autobahn.twisted.wamp.ApplicationSession>`_
    and extends it with methods to ease the process of automatic authentication,
    authorization and WAMP API configuration.
    
    It does so by overriding the five `placeholder methods <http://autobahn.ws/python/wamp/programming.html>`_ 
    that the ApplicationSession calls over the course of the session life cycle:
    
    * onConnect: first stage in establishing connection with the WAMP router
      (Crossbar). Define the rules of engagement; realm to join, authentication
      method to use.
    * onChallenge: authenticate using any of the Crossbar supported `methods <http://crossbar.io/docs/Authentication/>`_.
    * onJoin: register the API methods with the WAMP router and update local
      API configuration with settings retrieved by calling liestudio.config.get
    * onLeave: cleanup methods when leaving the realm
    * onDisconnect: cleanup methods when disconnecting from the WAMP router
    
    To enable custom events during the application life cycle, the 
    LieApplicationSession defines it's own placeholder methods. Do not override
    the five methods mentioned above but use these instead:
    
    * onInit: called at the end of the class constructor.
    * onRun: implement custom code to be called automatically when the WAMP 
      session joins the realm. Called from the onJoin method.
    * onExit: cleanup methods called from the onLeave method.
    
    Logging: the Autobahn ApplicationSession initiates an instance of the 
    Twisted logger as self.log
    """
    
<<<<<<< HEAD
    def __init__(self, config, package_config=None, **kwargs):
=======
    require_config = []
    
    def __init__(self, config, package_config={}, **kwargs):
>>>>>>> 73c369f0
        """
        Class constructor

        Extending the Autobahn ApplicationSession constructor with variable 
        initiation routines for WAMP session authentication, authorization
        and API configuration. These variables are stored in two objects:
        
        * session_config: stores all variables related to the current session
          in a WAMPMessageEnvelope object
        * package_config: stores all variables needed to run the package
          specific methods the API exposes.
        
        The variables that populate these two objects may be defined in
        three different ways depending on the context in which the 
        LieApplicationSession is being used:

        * Application session configuration using the config object. This is
          the default way of configuration used when starting a session
          with the autobahn ApplicationRunner or when starting components
          using the Crossbar router with configuration defined in the
          config.json file. The `extra` argument defined in the config
          object is reserved for custom data to be passed to the
          ApplicationSession constructor.
          
          If the `extra` argument is a dictionary you may define a
          package_config variable as dictionary of file path to a JSON file
          containing the package configuration in there that will be used to 
          update the class package_config. All other key/value pairs will be 
          used to update the session_config dictionary. If the `extra` argument
          is not a dictionary it will remain available in the config object
          accessible as self.config.
        
        * Arguments provided directly to the class constructor. Usefull when
          starting an application session using a a WAMP component factory.
          Default keyword argument is `package_config` to update the class
          package_config dictionary in a similar way as defined above. 
          Any other keyword arguments are used to update the session_config
          dictionary.
        
        * Arguments defined using system environment variables parsed using
          os.environ are used to update session_config. Available variables:
          - _LIE_WAMP_REALM = Crossbar WAMP realm to join
          - _LIE_AUTH_METHOD = WAMP authentication method to use
          - _LIE_AUTH_USERNAME = username for authentication
          - _LIE_AUTH_PASSWORD = password for authentication

        The constructor checks all of these configuration options in sequence.
        
        Optional keyword arguments:
        :param package_config: package or module specific configuration
        :type package_config:  dict or file path
        :param package_name:   name of the package exposing WAMP API methods.
                               is used for identification and retrieval of
                               configuration from the configuration server.
                               Defaults to the first element of the canonical
                               __module__ variable.
        :type package_name:    str
        :param authid:         username or ID for authentication
        :type authid:          str
        :param password:       password for authentication
        :type password:        str
        """
        # we cannot use default argument {} since it stores references internally,
        # making subsequent constructions unpredictable
        if package_config is None:
            package_config = {}

        # Init session_config with default values
        self.session_config = WAMPMessageEnvelope(realm=config.realm,
            package_name=self.__module__.split('.')[0],
            class_name=type(self).__name__,
            **kwargs
        )
        
        # Update session_config with key/value pairs in config.extra except
        # for package config
        extra = config.extra if type(config.extra) == dict else {}
        for key, value in extra.items():
            if key != 'package_config':
                self.session_config.set(key,value)
        
        # Configure config object
        config.realm = self.session_config.get('realm', config.realm)

        # Init toplevel ApplicationSession
        ApplicationSession.__init__(self, config)
        
        # Load client private key (raw format) if any
        self._key = None
        if u'key' in self.session_config:
            self._load_public_key(self.session_config[u'key'])
        
        # Set package_config: first global package config, the package_config
        # argument and finaly config.extra
        self.package_config = ConfigHandler()
        self.package_config.update(_resolve_package_config(package_config))
        self.package_config.update(_resolve_package_config(extra.get('package_config')))
        
        # Init database connection
        self._db = None
        self._establish_database_connection()
        
        # Call onInit hook
        self.onInit()
    
    def _load_public_key(self, key):
        """
        Load a clients public key signed using Ed25519 from a file into a
        cryptosign object to use for siging of the challenge upon
        establishing a WAMP session.

        :param key: filename of the client SSH Ed25519 public key.
        """

        try:
            self._key = cryptosign.SigningKey.from_raw_key(key)
        except Exception as e:
            self.log.error("could not load client private key: {log_failure}", log_failure=e)
            self.leave()
        else:
            self.log.debug("client public key loaded: {}".format(self._key.public_key()))
    
    def _establish_database_connection(self, config=None):
        """
        Establish MongoDB database connection.
        
        This is the only action required for normal database operations. 
        Creation of new MongoDB collections is performed implicitly when the
        collection is first referenced in a command and database permission
        settings allow it. 
        
        :param config: configuration retrieved by calling liestudio.config.get
        :type config:  dict
        """
        
        if not self._db and 'lie_db' in self.package_config:
            mongo_config = self.package_config.lie_db
            client = mongodb_connect(host=mongo_config.get('host','localhost'),
                                    port=mongo_config.get('port', 27017))
            self._db = client[mongo_config.get('dbname','liestudio')]
        
    @inlineCallbacks
    def onConnect(self):
        """
        Autobahn onConnect handler

        Establishing the transport layer to the Crossbar router.
        Defines the `realm` to connect on, the authentication method,
        authid (username) and any extra's to send along.
        """
        
        extra = {}
        
        # Define authentication method
        authmethod = self.session_config.authmethod
        if authmethod and u'cryptosign' in authmethod:

            # create a proxy signing key with the private key being held in SSH agent
            # if the key has not yet been loaded in raw format.
            if not self._key:
                self._key = yield cryptosign.SSHAgentSigningKey.new(self.session_config.get(u'pubkey'))

            # authentication extra information for wamp-cryptosign
            extra[u'pubkey'] = self._key.public_key()
            extra[u'channel_binding'] = u'tls-unique'
        
        # Establish transport layer
        self.join(self.config.realm,
                  authmethods=authmethod,
                  authid=self.session_config.get('authid', None),
                  authrole=None,
                  authextra=extra)
    
    def onChallenge(self, challenge):
        """
        Autobahn onChallenge handler

        Implements WAMP authentication and authorization for connection
        of clients to the Crossbar WAMP broker using all of the Crossbar
        supported methods (http://crossbar.io/docs/Authentication/).
        The method to use is defined in the Crossbar configuration file
        (/data/crossbar/config.json), please consult the Crossbar
        documentation for the required configuration settings for these
        methods.

        Depending on the `realm` the WAMP session tries to connect to the
        following authentication methods are supported:
        * WAMP-Anonymous: anonymous authentication needs to be explicitly
          defined and is by default not allowed. If defined, `onChallenge`
          will not be called.
        * WAMP-Ticket:  a simple cleartext challenge scheme.
        * WAMP-CRA: WAMP-Challenge-Response-Authentication using a secret
          shared between the client and server side. The secret never
          travels the wire and WAMP-CRA supports salted passwords.
        * WAMP-cryptosign: a WAMP-level authentication mechanism which
          uses Curve25519-based cryptography - Ed25519 private signing keys.
        * WAMP-cookie: for client having access to a cookie store (mostly
          browser based clients) this method will place a transient or
          persistent cookie allowing for immediate authentication when a
          client connects again. You have to activate cookie-tracking and at
          least one non-cookie based authentication method for the initial
          authentication.
        * WAMP-TLS: uses the TLS client certificate for authentication.
          Providing a WAMP authid (password) is optional. This is transport
          level authentication rather then session level and is therefor
          handeled by the onConnect method.

        :param challenge: challenge object containing the challenge type
                          and any of the arguments required by the challenge
                          method to perform the authentication.
        :type challenge:  obj
        """
        
        self.log.debug("Recieved WAMP authentication challenge type '{0}'".format(challenge.method))
        
        # WAMP-Ticket based authentication
        if challenge.method == u"ticket":
            return self.session_config.get('password', None)

        # WAMP-CRA based authentication
        elif challenge.method == u"wampcra":
            
            # Salted password
            if u'salt' in challenge.extra:
                key = auth.derive_key(self.session_config.get('password', None),
                                      challenge.extra['salt'],
                                      challenge.extra['iterations'],
                                      challenge.extra['keylen'])
            else:
                key = self.session_config.get('password', None)
            
            signature = auth.compute_wcs(key, challenge.extra['challenge'])
            return signature

        # WAMP-Cryptosign based authentication. Signing the challenge is done
        # within the SSH agent which means that the private key is only touched
        # by the SSH agent itself.
        elif challenge.method == u'cryptosign' and self._key:
            return self._key.sign_challenge(self, challenge)

        # Unknow challenge type, exit.
        else:
            raise Exception("don't know how to handle authmethod {}".format(challenge.method))
    
    @inlineCallbacks
    def onJoin(self, details):
        """
        Autobahn onJoin handler
        
        When the WAMP session is initiated and the client joins the realm, this
        function is called to register methods and retrieve configuration from 
        the config module.
        When done, the method calls the onRun hook responsible for custom tasks
        that need to be run automatically at client startup. 
        
        .. caution::
           onJoin overrides the Autobahn ApplicationSession onJoin method with 
           a few vital methods for the LIEStudio application. Do not overload it
           but put custom code in the onRun method instead!
        
        :param details: Session details
        :type details:  Autobahn SessionDetails object
        """
        
        # Register methods
        res = yield self.register(self)
        self.log.info("{class_name}: {procedures} procedures registered", procedures=len(res), **self.session_config.dict())
        
        # Update session_config, they may have been changed by the application
        # authentication method
        for session_param in ('authid','session','authrole','authmethod'):
            self.session_config[session_param] = getattr(details,session_param)
        
        # Retrieve package configuration based on package_name and update package_config
        # Try to establish a MongoDB database connection if lie_db configuration available
        def handle_retrieve_config_error(failure):
            self.log.warn('Unable to retrieve configuration for {0}'.format(self.session_config.get('package_name')))
        
        self.require_config.append(self.session_config.get('package_name'))
        server_config = self.call(u'liestudio.config.get', self.require_config)
        server_config.addCallback(self.package_config.update)
        server_config.addCallback(self._establish_database_connection)
        server_config.addErrback(handle_retrieve_config_error)
        
        # Call onRun hook.
        self.onRun(details)
        
    def onLeave(self, details):
        """
        Autobahn onLeave handler

        Called when the ApplicationSession is about to leave the Crossbar
        WAMP realm.
        When done, the method calls the onExit hook responsible for custom
        tasks that need to be run automatically at realm leave.

        :param details: Session details
        :type details:  Autobahn SessionDetails object
        """

        self.log.debug('{class_name} of {package_name} is leaving realm {realm}', **self.session_config.dict())

        # Call onExit hook
        self.onExit(details)
    
    # Class placeholder methods. Override these for custom events during 
    # application life cycle
    def onInit(self):
        """
        Implement custom code to be called when the application class is
        initiated.
        """
        
        return
    
    def onRun(self, details):
        """
        Implement custom code to be called when the WAMP session joins the
        realm. Called from the onJoin method.
        
        .. note::
           do not forget to use the @inlineCallbacks decorator on the method
           in case it returns a generator
        
        :param details: Session details
        :type details:  Autobahn SessionDetails object
        """
        
        return
    
    def onExit(self, details):
        """
        Implement custom code to be called when the application leaves the
        WAMP realm.
        
        :param details: Session details
        :type details:  Autobahn SessionDetails object
        """
        
        return<|MERGE_RESOLUTION|>--- conflicted
+++ resolved
@@ -81,13 +81,9 @@
     Twisted logger as self.log
     """
     
-<<<<<<< HEAD
+    require_config = []
     def __init__(self, config, package_config=None, **kwargs):
-=======
-    require_config = []
-    
-    def __init__(self, config, package_config={}, **kwargs):
->>>>>>> 73c369f0
+    
         """
         Class constructor
 
