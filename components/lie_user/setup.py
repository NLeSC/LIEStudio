#! /usr/bin/env python
# -*- coding: utf-8 -*-

# package: lie_db
# file: setup.py
#
# Part of ‘lie_db’, a package providing MongoDB access for the LIEStudio
# package.
#
# Copyright © 2016 Marc van Dijk, VU University Amsterdam, the Netherlands
#
# Licensed under the Apache License, Version 2.0 (the "License");
# you may not use this file except in compliance with the License.
# You may obtain a copy of the License at
#
#     http://www.apache.org/licenses/LICENSE-2.0
#
# Unless required by applicable law or agreed to in writing, software
# distributed under the License is distributed on an "AS IS" BASIS,
# WITHOUT WARRANTIES OR CONDITIONS OF ANY KIND, either express or implied.
# See the License for the specific language governing permissions and
# limitations under the License.

from setuptools import setup, find_packages

distribution_name = 'lie_user'

<<<<<<< HEAD
if 'main' == __name__:
    setup(
        name=distribution_name,
        version=0.1,
        description='User management for the LIEStudio application',
        author='Marc van Dijk, VU University, Amsterdam, The Netherlands',
        author_email='m4.van.dijk@vu.nl',
        url='https://github.com/NLeSC/LIEStudio',
        license='Apache Software License 2.0',
        keywords='LIEStudio user',
        platforms=['Any'],
        packages=find_packages(),
        py_modules=[distribution_name],
        install_requires=['twisted', 'autobahn', 'werkzeug'],
        test_suite="tests.module_test_suite",
        include_package_data=True,
        zip_safe=True,
        entry_points={
            'autobahn.twisted.wamplet': [
                'wamp_services = lie_user.wamp_services:make'
            ],
        },
        classifiers=[
            'Development Status :: 3 - Alpha',
            'License :: OSI Approved :: Apache Software License',
            'Programming Language :: Python',
            'Topic :: System :: Systems Administration :: Authentication/Directory',
            'Operating System :: OS Independent',
            'Intended Audience :: Science/Research',
=======
setup(
    name=distribution_name,
    version=0.1,
    description='User management for the LIEStudio application',
    author='Marc van Dijk, VU University, Amsterdam, The Netherlands',
    author_email='m4.van.dijk@vu.nl',
    url='https://github.com/NLeSC/LIEStudio',
    license='Apache Software License 2.0',
    keywords='LIEStudio user',
    platforms=['Any'],
    packages=find_packages(),
    py_modules=[distribution_name],
    install_requires=['twisted','autobahn','werkzeug', 'jsonschema'],
    test_suite="tests.module_test_suite",
    include_package_data=True,
    zip_safe=True,
    entry_points={
        'autobahn.twisted.wamplet': [
            'wamp_services = lie_user.wamp_services:make'
>>>>>>> aac3dd28
        ],
    )<|MERGE_RESOLUTION|>--- conflicted
+++ resolved
@@ -25,7 +25,6 @@
 
 distribution_name = 'lie_user'
 
-<<<<<<< HEAD
 if 'main' == __name__:
     setup(
         name=distribution_name,
@@ -39,7 +38,7 @@
         platforms=['Any'],
         packages=find_packages(),
         py_modules=[distribution_name],
-        install_requires=['twisted', 'autobahn', 'werkzeug'],
+        install_requires=['twisted','autobahn','werkzeug', 'jsonschema'],
         test_suite="tests.module_test_suite",
         include_package_data=True,
         zip_safe=True,
@@ -55,26 +54,5 @@
             'Topic :: System :: Systems Administration :: Authentication/Directory',
             'Operating System :: OS Independent',
             'Intended Audience :: Science/Research',
-=======
-setup(
-    name=distribution_name,
-    version=0.1,
-    description='User management for the LIEStudio application',
-    author='Marc van Dijk, VU University, Amsterdam, The Netherlands',
-    author_email='m4.van.dijk@vu.nl',
-    url='https://github.com/NLeSC/LIEStudio',
-    license='Apache Software License 2.0',
-    keywords='LIEStudio user',
-    platforms=['Any'],
-    packages=find_packages(),
-    py_modules=[distribution_name],
-    install_requires=['twisted','autobahn','werkzeug', 'jsonschema'],
-    test_suite="tests.module_test_suite",
-    include_package_data=True,
-    zip_safe=True,
-    entry_points={
-        'autobahn.twisted.wamplet': [
-            'wamp_services = lie_user.wamp_services:make'
->>>>>>> aac3dd28
         ],
     )