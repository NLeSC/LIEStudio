# -*- coding: utf-8 -*-
import base64
import copy
import datetime

from autobahn import wamp
from autobahn.wamp.exception import ApplicationError
from jwt import encode as jwt_encode, decode as jwt_decode, DecodeError, ExpiredSignatureError
from oauthlib import oauth2
from oauthlib.common import generate_client_id as generate_secret
from twisted.internet.defer import inlineCallbacks, returnValue

<<<<<<< HEAD
from lie_auth.user_repository import UserRepository, PermissionType
from mdstudio.api.scram import SCRAM
=======
from mdstudio.api.endpoint import endpoint
>>>>>>> c77899a5
from mdstudio.component.impl.core import CoreComponentSession
from mdstudio.deferred.chainable import chainable
from mdstudio.deferred.return_value import return_value

try:
    import urlparse
except ImportError:
    import urllib.parse as urlparse

from mdstudio.utc import now
from mdstudio.db.model import Model
from .oauth.request_validator import OAuthRequestValidator
from .authorizer import Authorizer


class AuthComponent(CoreComponentSession):
    def pre_init(self):
        self.oauth_client = oauth2.BackendApplicationClient('auth')
        self.component_waiters.append(CoreComponentSession.ComponentWaiter(self, 'db'))
        self.component_waiters.append(CoreComponentSession.ComponentWaiter(self, 'schema'))
        self.status_list = {'auth': True}
        super(AuthComponent, self).pre_init()

    def on_init(self):
        self.db_initialized = False
        self.authorizer = Authorizer()
        self.oauth_backend_server = oauth2.BackendApplicationServer(OAuthRequestValidator(self))
        self.user_repository = UserRepository(self.db)

    @chainable
    def _on_join(self):
        self.jwt_key = generate_secret()
        yield super(AuthComponent, self)._on_join()

    @wamp.register(u'mdstudio.auth.endpoint.sign', options=wamp.RegisterOptions(details_arg='details'))
    @chainable
    def sign_claims(self, claims, details=None):
        role = details.caller_authrole

        if not isinstance(claims, dict):
            raise TypeError()

        assert not any(key in claims for key in ['group', 'role', 'username']), 'Illegal key detected in claims'

        if 'asGroup' in claims:
            group = claims.pop('asGroup')

            if group is None:
                raise TypeError()
        else:
            group = None

        if 'asRole' in claims:
            assert group is not None, 'You cannot claim to be member of a role without the corresponding group'

            group_role = claims.pop('asRole')

            if group_role is None:
                raise TypeError()
        else:
            group_role = None

        if role in ['db', 'schema', 'auth', 'logger']:
            claims['username'] = role

            if group is not None:
                if group == 'mdstudio':
                    claims['group'] = 'mdstudio'
                else:
                    raise Exception('This should not happen')

            if group_role is not None:
                if group_role == role:
                    claims['role'] = role
                else:
                    raise Exception('This should not happen')
        elif role == 'user':
            user = yield self.user_repository.find_user(details.caller_authid)

            claims['username'] = user.name

            if group is not None and (yield self.user_repository.check_membership(user.name, group, group_role)):
                claims['group'] = group

                if group_role is not None:
                    claims['role'] = group_role
        else:
            raise NotImplementedError('Implement this (for oauth clients)')

        claims['exp'] = datetime.datetime.utcnow() + datetime.timedelta(minutes=5)

        return_value(jwt_encode(claims, self.jwt_key))

    @wamp.register(u'mdstudio.auth.endpoint.verify')
    def verify_claims(self, signed_claims):
        try:
            claims = jwt_decode(signed_claims, self.jwt_key)
        except DecodeError:
            return {'error': 'Could not verify user'}
        except ExpiredSignatureError:
            return {'expired': 'Request token has expired'}

        return {'claims': claims}

    @endpoint('mdstudio.auth.endpoint.ring0.set-status', {}, {})
    def ring0_set_status(self, request, claims=None):
        self.status_list[claims['username']] = request['status']

    @endpoint('mdstudio.auth.endpoint.ring0.get-status', {}, {})
    def ring0_get_status(self, request, claims=None):
        return self.status_list.get(request['component'], False)

    def authorize_request(self, uri, claims):
        if claims.get('group', None) == 'mdstudio' and uri.startswith('mdstudio.auth.endpoint.ring0'):
            return True

        return False

    @wamp.register(u'mdstudio.auth.endpoint.login')
    @inlineCallbacks
    def user_login(self, realm, authid, details):
        assert authid
        authmethod = details.get(u'authmethod', None)
        assert authmethod == u'wampcra', 'Only wampcra is supported for login, please use the ComponentSession'

        authid = authid.strip()
        username, client_nonce = SCRAM.split_authid(authid)
        server_nonce = details['session']

        self.log.info('WAMP authentication request for realm: {realm}, authid: {authid}, method: {authmethod}, phase: {authphase}', realm=realm, authid=username, authmethod=authmethod, authphase=details['authphase'])

        user = yield self.user_repository.find_user(username, with_authentication=True)

        if user is not None:
            user_auth = user.authentication
            stored_key = SCRAM.str_to_binary(user_auth['storedKey'])
            server_key = SCRAM.str_to_binary(user_auth['serverKey'])

            if details['authphase'] == 'preChallenge':
                auth_ticket = {
                    'role': 'user',
                    'iterations': user_auth['iterations'],
                    'salt': user_auth['salt'],
                    'secret': SCRAM.binary_to_str(stored_key)
                }
            else:
                auth_message = SCRAM.auth_message(client_nonce, server_nonce)
                client_signature = SCRAM.client_signature(stored_key, auth_message)
                client_proof = SCRAM.str_to_binary(details['signature'])
                client_key = SCRAM.client_proof(client_proof, client_signature)

                if SCRAM.stored_key(client_key) == stored_key:
                    auth_ticket = {
                        'authid': username,
                        'success': True,
                        'extra': {
                            'serverProof': SCRAM.binary_to_str(SCRAM.server_proof(server_key, auth_message))
                        }
                    }

                    # Log authorization
                    self.log.info('Access granted. user: {user}', user=username)
                else:
                    auth_ticket = False
        else:
            raise ApplicationError("No such user")

        returnValue(auth_ticket)

<<<<<<< HEAD
    @chainable
    def on_run(self):
        # repo = UserRepository(self.db)
        yield self.user_repository.users.delete_many({})
        yield self.user_repository.groups.delete_many({})
        provisioning = self.component_config.settings.get('provisioning', None)
        if provisioning is not None:
            for user in provisioning.get('users', []):
                u = yield self.user_repository.find_user(user['username'])
                if u is None:
                    salt, iterations, salted_password = SCRAM.salted_password(user['password'])
                    stored_key = SCRAM.stored_key(SCRAM.client_key(salted_password))
                    server_key = SCRAM.server_key(salted_password)

                    u = yield self.user_repository.create_user(user['username'], {
                        'storedKey': SCRAM.binary_to_str(stored_key),
                        'serverKey': SCRAM.binary_to_str(server_key),
                        'salt': salt,
                        'iterations': iterations
                    }, user['email'])
                assert u.name == user['username'], 'User provisioning for user {} changed. If intentional, clear the database.'.format(user['username'])
            for group in provisioning.get('groups', []):
                g = yield self.user_repository.find_group(group['groupName'])
                if g is None:
                    g = yield self.user_repository.create_group(group['groupName'], group['owner'])
                assert g.name == group['groupName']

                for component in group.get('components', []):
                    c = yield self.user_repository.find_component(g.name, component)
                    if c is None:
                        c = yield self.user_repository.create_component(g.name, 'owner', component)
                    assert c.name == component

                for component in ['auth', 'db', 'logger', 'schema']:
                    p = yield self.user_repository.find_permission_rule(g.name, 'owner', 'groupResourcePermission', component)
                    if p is None:
                        p = yield self.user_repository.add_permission_rule(g.name, 'owner', 'roleResourcePermissions', component, PermissionType.FullAccess, full_namespace=True)
                        assert p
                    else:
                        p = yield self.user_repository.find_permission_rule(g.name, 'owner', 'groupResourcePermission', component)
                        assert p.full_namespace

        # @todo: use this for testing
        # user = yield self.user_repository.create_user('foo', 'bar', 'foo@bar')
        # user2 = yield self.user_repository.create_user('foo2', 'bar2', 'foo@bar')
        # user3 = yield self.user_repository.create_user('foo3', 'bar2', 'foo@bar3')
        # group = yield self.user_repository.create_group('foogroup', user.name)
        # group_role = yield self.user_repository.create_group_role(group.name, 'editor', user.name)
        # group_role2 = yield self.user_repository.create_group_role(group.name, 'user', user.name)
        # group_role3 = yield self.user_repository.create_group_role(group.name, 'user2', user.name)
        # group_role4 = yield self.user_repository.create_group_role(group.name, 'user3', user.name)
        # group_role5 = yield self.user_repository.create_group_role(group.name, 'user4', user.name)
        # assert (yield self.user_repository.add_group_member(group.name, group_role.name, user2.name))
        # assert (yield self.user_repository.add_role_member(group.name, group_role2.name, user2.name))
        # assert (yield self.user_repository.add_group_member(group.name, group_role.name, user3.name))
        # component = (yield self.user_repository.create_component(group.name, group_role.name, 'foo'))
        # assert (yield self.user_repository.add_permission_rule(group.name, group_role2.name, 'componentPermissions', component.name, PermissionType.NamedScope, ['call', 'register'], 'read'))
        # assert (yield self.user_repository.add_permission_rule(group.name, group_role2.name, 'componentPermissions', component.name, PermissionType.NamedScope, ['call'], 'write'))
        # assert (yield self.user_repository.add_permission_rule(group.name, group_role2.name, 'componentPermissions', component.name, PermissionType.NamedScope, ['register'], 'write'))
        # assert (yield self.user_repository.add_permission_rule(group.name, group_role2.name, 'componentPermissions', component.name, PermissionType.SpecificEndpoint, ['register'], 'write'))
        # assert (yield self.user_repository.add_permission_rule(group.name, group_role2.name, 'componentPermissions', component.name, PermissionType.ComponentNamespace, ['register']))
        # assert (yield self.user_repository.add_permission_rule(group.name, group_role2.name, 'componentPermissions', component.name, PermissionType.ComponentNamespace, ['write']))
        # assert (yield self.user_repository.add_permission_rule(group.name, group_role2.name, 'componentPermissions', component.name, PermissionType.FullAccess, full_namespace=True))
        # assert (yield self.user_repository.add_permission_rule(group.name, group_role3.name, 'componentPermissions', component.name, PermissionType.SpecificEndpoint, ['register'], 'write'))
        # assert (yield self.user_repository.add_permission_rule(group.name, group_role4.name, 'componentPermissions', component.name, PermissionType.ComponentNamespace, ['register']))
        # assert (yield self.user_repository.add_permission_rule(group.name, group_role5.name, 'componentPermissions', component.name, PermissionType.FullAccess, full_namespace=True))

    # @todo: write a better replacement
    # @register(u'mdstudio.auth.endpoint.oauth.registerscopes', {}, {}, match='prefix')
=======
    # @endpoint(u'mdstudio.auth.endpoint.oauth.registerscopes', {}, {}, match='prefix')
>>>>>>> c77899a5
    # @inlineCallbacks
    # def register_scopes(self, request, **kwargs):
    #     for scope in request['scopes']:
    #         # update/insert the uri scope
    #         yield Model(self, 'scopes').update_one(scope, {'$set': scope}, True)
    #
    #     returnValue(None)

    @wamp.register(u'mdstudio.auth.endpoint.authorize.admin')
    def authorize_admin(self, session, uri, action, options):
        role = session.get('authrole')
        authid = session.get('authid')

        authorization = False

        if action in ('call', 'subscribe', 'publish'):
            # Allow admin to call, subscribe and publish on any uri
            # TODO: possibly restrict this
            authorization = {'allow': True}

        if not authorization:
            self.log.warn('WARNING: {} is not authorized for {} on {}'.format(authid, action, uri))
        else:
            if 'disclose' not in authorization:
                authorization['disclose'] = False

            if uri.startswith('mdstudio.auth.endpoint.oauth'):
                authorization['disclose'] = True

            self._store_action(uri, action, options)

        return authorization

    @wamp.register(u'mdstudio.auth.endpoint.authorize.ring0')
    def authorize_ring0(self, session, uri, action, options):
        role = session.get('authrole')

        authorization = self.authorizer.authorize_ring0(uri, action, role)

        if not authorization:
            self.log.warn('WARNING: {} is not authorized for {} on {}'.format(role, action, uri))
        else:
            if 'disclose' not in authorization:
                authorization['disclose'] = False

            self._store_action(uri, action, options)

        return authorization


    # @wamp.register(u'mdstudio.auth.endpoint.authorize.oauth')
    # @inlineCallbacks
    # def authorize_oauth(self, session, uri, action, options):
    #     role = session.get('authrole')
    #
    #     authid = session.get('authid')
    #
    #     authorization = False
    #
    #     client = yield self._get_client(authid)
    #     session = yield self._get_session(session.get('session'))
    #     scopes = self.authorizer.oauthclient_scopes(uri, action, authid)
    #
    #     headers = {'access_token': session['accessToken']}
    #     valid, r = self.oauth_backend_server.verify_request(uri, headers=headers, scopes=[scope for scope in scopes])
    #
    #     valid = yield valid
    #
    #     if valid:
    #         authorization = {'allow': True}
    #
    #     if not authorization:
    #         self.log.warn('WARNING: {} is not authorized for {} on {}'.format(authid, action, uri))
    #     else:
    #         if 'disclose' not in authorization:
    #             authorization['disclose'] = False
    #
    #         self._store_action(uri, action, options)
    #
    #     returnValue(authorization)

    # @wamp.register(u'mdstudio.auth.endpoint.authorize.public')
    # def authorize_public(self, session, uri, action, options):
    #     #  TODO: authorize public to view unprotected resources
    #     authorization = False
    #
    #     returnValue(authorization)

    @wamp.register(u'mdstudio.auth.endpoint.authorize.user')
    @chainable
    def authorize_user(self, session, uri, action, options):
        username = session.get('authid')

        # Check for authorization on ring0
        authorization = self.authorizer.authorize_user(uri, action)

        if not authorization:
            group, component, _, endpoint = uri.split('.', 3)
            if (yield self.user_repository.check_permission(username, group, component, endpoint, action)):
                authorization = {
                    'allow': True
                }

        if not authorization:
            self.log.warn('WARNING: {} is not authorized for {} on {}'.format(username, action, uri))
        else:
            if 'disclose' not in authorization:
                authorization['disclose'] = False

            self._store_action(uri, action, options)

        return_value(authorization)

    @endpoint(u'mdstudio.auth.endpoint.oauth.client.create', 'oauth/client/client-request', 'oauth/client/client-response')
    @inlineCallbacks
    def create_oauth_client(self, request, details=None):
        user = yield self._get_user(details.caller_authid)

        # TODO: check if user is permitted to access the requested scopes before creating the client
        clientInfo = copy.deepcopy(request)
        clientInfo['userId'] = user['_id']
        clientInfo['clientId'] = generate_secret()
        clientInfo['secret'] = generate_secret()

        yield Model(self, 'clients').insert_one(clientInfo)

        returnValue({
            'id': clientInfo['clientId'],
            'secret': clientInfo['secret']
        })

    @endpoint(u'mdstudio.auth.endpoint.oauth.client.getusername', {}, {})
    @inlineCallbacks
    def get_oauth_client_username(self, request):
        client = yield self._get_client(request['clientId'])

        if client:
            user = yield self._get_user({'_id': client['userId']})

            returnValue({'username': user['username']})
        else:
            returnValue({})

    @wamp.register(u'mdstudio.auth.endpoint.logout', options=wamp.RegisterOptions(details_arg='details'))
    @inlineCallbacks
    def user_logout(self, details):
        user = yield self._get_user(details.get('authid'))
        if user:
            self.log.info('Logout user: {0}, id: {1}'.format(user['username'], user['_id']))

            ended = yield self._end_session(user['uid'], details.get('session'))
            if ended:
                returnValue('{0} you are now logged out'.format(user['username']))

        returnValue('Unknown user, unable to logout')


    # # TODO: improve and register this method, with json schemas
    # @inlineCallbacks
    # def create_user(self, userdata, required=['username', 'email']):
    #     """
    #     Create new user and add to database
    #     """
    #
    #
    #     # TODO: handle the following section with json schema
    #     # ----------------------------------------------------------------------------
    #     user_template = copy.copy(USER_TEMPLATE)
    #
    #     # Require at least a valid username and email
    #     for param in required:
    #         if not userdata.get(param, None):
    #             self.log.error('Unable to create new user. Missing "{0}"'.format(param))
    #             returnValue({})
    #
    #     # If no password, create random one
    #     if not userdata.get('password', None):
    #         random_pw = generate_password()
    #         user_template['password'] = hash_password(random_pw)
    #
    #     user_template.update(userdata)
    #     # ----------------------------------------------------------------------------
    #
    #     # Username and email should not be in use
    #     user = yield self._get_user(userdata['username'])
    #     if user:
    #         self.log.error('Username {0} already in use'.format(userdata['username']))
    #         returnValue({})
    #
    #     user = yield self._get_user({'email': userdata['email']})
    #     if user:
    #         self.log.error('Email {0} already in use'.format(userdata['email']))
    #         returnValue({})
    #
    #     # Add the new user to the database
    #     result = yield Model(self, 'users').insert_one(user_template)
    #     if result:
    #         self.log.debug('Added new user. user: {username}, id: {id}', id=result, **user_template)
    #     else:
    #         self.log.error('Unable to add new user to database')
    #         returnValue({})
    #
    #     returnValue(user_template)

    # # TODO: expose and secure this
    # def remove_user(self, userdata):
    #     """
    #     Remove a user from the database
    #
    #     :param userdata: PyMongo style database query
    #     :type userdata:  :py:class:`dict`
    #     """
    #
    #     user = self.get_user(userdata)
    #     if not user:
    #         self.log.error('No such user to remove: {0}'.format(
    #             ' '.join(['{0},{1}'.format(*item) for item in userdata.items()])))
    #         return False
    #     else:
    #         self.log.info('Removing user "{username}", with uid {uid} from database'.format(**user))
    #         db['users'].delete_one(user)
    #
    #     return True

    def _validate_user_login(self, user, username, password):
        """
        Validate login attempt for user with password

        :param username: username to check
        :type username:  string
        :param password: password to check
        :type password:  string
        :rtype:          bool
        """

        password = password.strip()

        check = False
        if user:
            check = check_password(user['password'], password)
        else:
            self.log.debug('No such user')

        self.log.info('{status} login attempt for user: {user}',
                      status='Correct' if check else 'Incorrect', user=username)

        return check

    def _http_basic_authentication(self, username, password):
        # mimic HTTP basic authentication
        # concatenate username and password with a colon
        http_basic = u'{}:{}'.format(username, password)
        # encode into an octet sequence (bytes)
        http_basic = http_basic.encode('utf_8')
        # encode in base64
        http_basic = base64.encodebytes(http_basic)

        return http_basic.decode('utf_8')

    @inlineCallbacks
    def _start_session(self, user_id, session_id, access_token):
        self.log.debug('Open session: {0} for user {1}'.format(session_id, user_id))
        res = yield Model(self, 'sessions').insert_one({'userId': user_id, 'sessionId': session_id, 'accessToken': access_token})
        returnValue(res)

    @inlineCallbacks
    def _get_session(self, session_id):
        res = yield Model(self, 'sessions').find_one({'sessionId': session_id})
        returnValue(res)

    @inlineCallbacks
    def _end_session(self, user_id, session_id):
        res = yield Model(self, 'sessions').delete_one({'userId': user_id, 'sessionId': session_id})
        returnValue(res > 0)

    def _store_action(self, uri, action, options):
        registration = Model(self, 'registration_info')

        n = now().isoformat()

        if action == 'register':
            match = options.get('match', 'exact')

            # @inlineCallbacks
            # def update_registration():
            #     upd = yield registration.update_one(
            #         {
            #             'uri': uri,
            #             'match': match
            #         },
            #         {
            #             '$inc': {
            #                 'registrationCount': 1
            #             },
            #             '$set': {
            #                 'latestRegistration': n
            #             },
            #             '$setOnInsert': {
            #                 'uri': uri,
            #                 'firstRegistration': n,
            #                 'match': match
            #             }
            #         },
            #         upsert=True,
            #         date_fields=['update.$set.latestRegistration', 'update.$setOnInsert.firstRegistration']
            #     )

            # We cannot be sure the DB is already up, possibly wait
            yield DBWaiter(self, update_registration).run()
        elif action == 'call':
            @inlineCallbacks
            def update_registration():
                id = yield self.call(u'wamp.registration.match', uri)
                if id:
                    reg_info = yield self.call(u'wamp.registration.get', id)
                    # yield registration.update_one(
                    #     {
                    #         'uri': reg_info['uri'],
                    #         'match': reg_info['match']
                    #     },
                    #     {
                    #         '$inc': {
                    #             'callCount': 1
                    #         },
                    #         '$set': {
                    #             'latestCall': now
                    #         }
                    #     },
                    #     date_fields=['update.$set.latestCall']
                    # )

            # We cannot be sure the DB is already up, possibly wait
            yield DBWaiter(self, update_registration).run()<|MERGE_RESOLUTION|>--- conflicted
+++ resolved
@@ -10,12 +10,9 @@
 from oauthlib.common import generate_client_id as generate_secret
 from twisted.internet.defer import inlineCallbacks, returnValue
 
-<<<<<<< HEAD
 from lie_auth.user_repository import UserRepository, PermissionType
+from mdstudio.api.endpoint import endpoint
 from mdstudio.api.scram import SCRAM
-=======
-from mdstudio.api.endpoint import endpoint
->>>>>>> c77899a5
 from mdstudio.component.impl.core import CoreComponentSession
 from mdstudio.deferred.chainable import chainable
 from mdstudio.deferred.return_value import return_value
@@ -185,7 +182,6 @@
 
         returnValue(auth_ticket)
 
-<<<<<<< HEAD
     @chainable
     def on_run(self):
         # repo = UserRepository(self.db)
@@ -254,10 +250,6 @@
         # assert (yield self.user_repository.add_permission_rule(group.name, group_role5.name, 'componentPermissions', component.name, PermissionType.FullAccess, full_namespace=True))
 
     # @todo: write a better replacement
-    # @register(u'mdstudio.auth.endpoint.oauth.registerscopes', {}, {}, match='prefix')
-=======
-    # @endpoint(u'mdstudio.auth.endpoint.oauth.registerscopes', {}, {}, match='prefix')
->>>>>>> c77899a5
     # @inlineCallbacks
     # def register_scopes(self, request, **kwargs):
     #     for scope in request['scopes']:
