# -*- coding: utf-8 -*-
import base64
import copy
import datetime

from autobahn import wamp
from autobahn.wamp.exception import ApplicationError
from jwt import encode as jwt_encode, decode as jwt_decode, DecodeError, ExpiredSignatureError
from oauthlib import oauth2
from oauthlib.common import generate_client_id as generate_secret
from twisted.internet.defer import inlineCallbacks, returnValue

from lie_auth.user_repository import UserRepository, PermissionType
from mdstudio.api.endpoint import endpoint
from mdstudio.api.scram import SCRAM
from mdstudio.component.impl.core import CoreComponentSession
from mdstudio.deferred.chainable import chainable
from mdstudio.deferred.return_value import return_value

try:
    import urlparse
except ImportError:
    import urllib.parse as urlparse

from mdstudio.utc import now
from mdstudio.service.model import Model
from .oauth.request_validator import OAuthRequestValidator
from .authorizer import Authorizer


class AuthComponent(CoreComponentSession):
    def pre_init(self):
        self.oauth_client = oauth2.BackendApplicationClient('auth')
        self.component_waiters.append(CoreComponentSession.ComponentWaiter(self, 'db'))
        self.component_waiters.append(CoreComponentSession.ComponentWaiter(self, 'schema'))
        self.status_list = {'auth': True}
        super(AuthComponent, self).pre_init()

    def on_init(self):
        self.db_initialized = False
        self.authorizer = Authorizer()
        self.oauth_backend_server = oauth2.BackendApplicationServer(OAuthRequestValidator(self))
        self.user_repository = UserRepository(self.db)

    @chainable
    def _on_join(self):
        self.jwt_key = generate_secret()
        yield super(AuthComponent, self)._on_join()

    @wamp.register(u'mdstudio.auth.endpoint.sign', options=wamp.RegisterOptions(details_arg='details'))
    @chainable
    def sign_claims(self, claims, details=None):
        role = details.caller_authrole

        if not isinstance(claims, dict):
            raise TypeError()

        assert not any(key in claims for key in ['group', 'role', 'username']), 'Illegal key detected in claims'

        if 'asGroup' in claims:
            group = claims.pop('asGroup')

            if group is None:
                raise TypeError()
        else:
            group = None

        if 'asRole' in claims:
            assert group is not None, 'You cannot claim to be member of a role without the corresponding group'

            group_role = claims.pop('asRole')

            if group_role is None:
                raise TypeError()
        else:
            group_role = None

        if role in ['db', 'cache', 'schema', 'auth', 'logger']:
            claims['username'] = role

            if group is not None:
                if group == 'mdstudio':
                    claims['group'] = 'mdstudio'
                else:
                    raise Exception('This should not happen')

            if group_role is not None:
                if group_role == role:
                    claims['role'] = role
                else:
                    raise Exception('This should not happen')
        elif role == 'user':
            user = yield self.user_repository.find_user(details.caller_authid)

            claims['username'] = user.name

            g, c, _, e = claims['uri'].split('.', 3)

            if group is not None:
<<<<<<< HEAD
                if g == group and (yield self.user_repository.check_permission(user.name, g, c, e, claims['action'], group_role)):
=======
                if self.authorizer.authorize_user(claims['uri'], claims['action']) or (
                        g == group and
                        (yield self.user_repository.check_permission(user.name, g, c, e, claims['action'], group_role))
                ):
>>>>>>> 2c3f8e7a
                    claims['group'] = group

                    if group_role is not None:
                        claims['role'] = group_role
                else:
                    return_value(None)
        else:
            raise NotImplementedError('Implement this (for oauth clients)')

        claims['exp'] = datetime.datetime.utcnow() + datetime.timedelta(minutes=1)

        return_value(jwt_encode(claims, self.jwt_key))

    @wamp.register(u'mdstudio.auth.endpoint.verify')
    def verify_claims(self, signed_claims):
        try:
            claims = jwt_decode(signed_claims, self.jwt_key)
        except DecodeError:
            return {'error': 'Could not verify user'}
        except ExpiredSignatureError:
            return {'expired': 'Request token has expired'}

        return {'claims': claims}

    @endpoint('mdstudio.auth.endpoint.ring0.set-status', {}, {})
    def ring0_set_status(self, request, claims=None):
        self.status_list[claims['username']] = request['status']

    @endpoint('mdstudio.auth.endpoint.ring0.get-status', {}, {})
    def ring0_get_status(self, request, claims=None):
        return self.status_list.get(request['component'], False)

    def authorize_request(self, uri, claims):
        if claims.get('group', None) == 'mdstudio' and uri.startswith('mdstudio.auth.endpoint.ring0'):
            return True

        return False

    @wamp.register(u'mdstudio.auth.endpoint.login')
    @inlineCallbacks
    def user_login(self, realm, authid, details):
        assert authid
        authmethod = details.get(u'authmethod', None)
        assert authmethod == u'wampcra', 'Only wampcra is supported for login, please use the ComponentSession'

        authid = authid.strip()
        username, client_nonce = SCRAM.split_authid(authid)
        server_nonce = details['session']

        self.log.info('WAMP authentication request for realm: {realm}, authid: {authid}, method: {authmethod}, phase: {authphase}', realm=realm, authid=username, authmethod=authmethod, authphase=details['authphase'])

        user = yield self.user_repository.find_user(username, with_authentication=True)

        if user is not None:
            user_auth = user.authentication
            stored_key = SCRAM.str_to_binary(user_auth['storedKey'])
            server_key = SCRAM.str_to_binary(user_auth['serverKey'])

            if details['authphase'] == 'preChallenge':
                auth_ticket = {
                    'role': 'user',
                    'iterations': user_auth['iterations'],
                    'salt': user_auth['salt'],
                    'secret': SCRAM.binary_to_str(stored_key)
                }
            else:
                auth_message = SCRAM.auth_message(client_nonce, server_nonce)
                client_signature = SCRAM.client_signature(stored_key, auth_message)
                client_proof = SCRAM.str_to_binary(details['signature'])
                client_key = SCRAM.client_proof(client_proof, client_signature)

                if SCRAM.stored_key(client_key) == stored_key:
                    auth_ticket = {
                        'authid': username,
                        'success': True,
                        'extra': {
                            'serverProof': SCRAM.binary_to_str(SCRAM.server_proof(server_key, auth_message))
                        }
                    }

                    # Log authorization
                    self.log.info('Access granted. user: {user}', user=username)
                else:
                    auth_ticket = False
        else:
            raise ApplicationError("No such user")

        returnValue(auth_ticket)

    @chainable
    def on_run(self):
        # repo = UserRepository(self.db)
        yield self.user_repository.users.delete_many({})
        yield self.user_repository.groups.delete_many({})
        provisioning = self.component_config.settings.get('provisioning', None)
        if provisioning is not None:
            for user in provisioning.get('users', []):
                u = yield self.user_repository.find_user(user['username'])
                if u is None:
                    salt, iterations, salted_password = SCRAM.salted_password(user['password'])
                    stored_key = SCRAM.stored_key(SCRAM.client_key(salted_password))
                    server_key = SCRAM.server_key(salted_password)

                    u = yield self.user_repository.create_user(user['username'], {
                        'storedKey': SCRAM.binary_to_str(stored_key),
                        'serverKey': SCRAM.binary_to_str(server_key),
                        'salt': salt,
                        'iterations': iterations
                    }, user['email'])
                assert u.name == user['username'], 'User provisioning for user {} changed. If intentional, clear the database.'.format(user['username'])
            for group in provisioning.get('groups', []):
                g = yield self.user_repository.find_group(group['groupName'])
                if g is None:
                    g = yield self.user_repository.create_group(group['groupName'], group['owner'])
                assert g.name == group['groupName']

                for component in group.get('components', []):
                    c = yield self.user_repository.find_component(g.name, component)
                    if c is None:
                        c = yield self.user_repository.create_component(g.name, 'owner', component)
                    assert c.name == component

                for component in ['auth', 'db', 'logger', 'schema']:
                    p = yield self.user_repository.find_permission_rule(g.name, 'owner', 'groupResourcePermission', component)
                    if p is None:
                        p = yield self.user_repository.add_permission_rule(g.name, 'owner', 'roleResourcePermissions', component, PermissionType.FullAccess, full_namespace=True)
                        assert p
                    else:
                        p = yield self.user_repository.find_permission_rule(g.name, 'owner', 'groupResourcePermission', component)
                        assert p.full_namespace
            '''for client in provisioning.get('clients', []):
                client_id = self.user_repository.generate_token()
                client_secret = self.user_repository.generate_token()

                c = yield self.user_repository.create_client(client['username'], {

                })'''

        # @todo: use this for testing
        # user = yield self.user_repository.create_user('foo', 'bar', 'foo@bar')
        # user2 = yield self.user_repository.create_user('foo2', 'bar2', 'foo@bar')
        # user3 = yield self.user_repository.create_user('foo3', 'bar2', 'foo@bar3')
        # group = yield self.user_repository.create_group('foogroup', user.name)
        # group_role = yield self.user_repository.create_group_role(group.name, 'editor', user.name)
        # group_role2 = yield self.user_repository.create_group_role(group.name, 'user', user.name)
        # group_role3 = yield self.user_repository.create_group_role(group.name, 'user2', user.name)
        # group_role4 = yield self.user_repository.create_group_role(group.name, 'user3', user.name)
        # group_role5 = yield self.user_repository.create_group_role(group.name, 'user4', user.name)
        # assert (yield self.user_repository.add_group_member(group.name, group_role.name, user2.name))
        # assert (yield self.user_repository.add_role_member(group.name, group_role2.name, user2.name))
        # assert (yield self.user_repository.add_group_member(group.name, group_role.name, user3.name))
        # component = (yield self.user_repository.create_component(group.name, group_role.name, 'foo'))
        # assert (yield self.user_repository.add_permission_rule(group.name, group_role2.name, 'componentPermissions', component.name, PermissionType.NamedScope, ['call', 'register'], 'read'))
        # assert (yield self.user_repository.add_permission_rule(group.name, group_role2.name, 'componentPermissions', component.name, PermissionType.NamedScope, ['call'], 'write'))
        # assert (yield self.user_repository.add_permission_rule(group.name, group_role2.name, 'componentPermissions', component.name, PermissionType.NamedScope, ['register'], 'write'))
        # assert (yield self.user_repository.add_permission_rule(group.name, group_role2.name, 'componentPermissions', component.name, PermissionType.SpecificEndpoint, ['register'], 'write'))
        # assert (yield self.user_repository.add_permission_rule(group.name, group_role2.name, 'componentPermissions', component.name, PermissionType.ComponentNamespace, ['register']))
        # assert (yield self.user_repository.add_permission_rule(group.name, group_role2.name, 'componentPermissions', component.name, PermissionType.ComponentNamespace, ['write']))
        # assert (yield self.user_repository.add_permission_rule(group.name, group_role2.name, 'componentPermissions', component.name, PermissionType.FullAccess, full_namespace=True))
        # assert (yield self.user_repository.add_permission_rule(group.name, group_role3.name, 'componentPermissions', component.name, PermissionType.SpecificEndpoint, ['register'], 'write'))
        # assert (yield self.user_repository.add_permission_rule(group.name, group_role4.name, 'componentPermissions', component.name, PermissionType.ComponentNamespace, ['register']))
        # assert (yield self.user_repository.add_permission_rule(group.name, group_role5.name, 'componentPermissions', component.name, PermissionType.FullAccess, full_namespace=True))

    # @todo: write a better replacement
    # @inlineCallbacks
    # def register_scopes(self, request, **kwargs):
    #     for scope in request['scopes']:
    #         # update/insert the uri scope
    #         yield Model(self, 'scopes').update_one(scope, {'$set': scope}, True)
    #
    #     returnValue(None)

    @wamp.register(u'mdstudio.auth.endpoint.authorize.admin')
    def authorize_admin(self, session, uri, action, options):
        role = session.get('authrole')
        authid = session.get('authid')

        authorization = False

        if action in ('call', 'subscribe', 'publish'):
            # Allow admin to call, subscribe and publish on any uri
            # TODO: possibly restrict this
            authorization = {'allow': True}

        if not authorization:
            self.log.warn('WARNING: {} is not authorized for {} on {}'.format(authid, action, uri))
        else:
            if 'disclose' not in authorization:
                authorization['disclose'] = False

            if uri.startswith('mdstudio.auth.endpoint.oauth'):
                authorization['disclose'] = True

            self._store_action(uri, action, options)

        return authorization

    @wamp.register(u'mdstudio.auth.endpoint.authorize.ring0')
    def authorize_ring0(self, session, uri, action, options):
        role = session.get('authrole')

        authorization = self.authorizer.authorize_ring0(uri, action, role)

        if not authorization:
            self.log.warn('WARNING: {} is not authorized for {} on {}'.format(role, action, uri))
        else:
            if 'disclose' not in authorization:
                authorization['disclose'] = False

            self._store_action(uri, action, options)

        return authorization


    # @wamp.register(u'mdstudio.auth.endpoint.authorize.oauth')
    # @inlineCallbacks
    # def authorize_oauth(self, session, uri, action, options):
    #     role = session.get('authrole')
    #
    #     authid = session.get('authid')
    #
    #     authorization = False
    #
    #     client = yield self._get_client(authid)
    #     session = yield self._get_session(session.get('session'))
    #     scopes = self.authorizer.oauthclient_scopes(uri, action, authid)
    #
    #     headers = {'access_token': session['accessToken']}
    #     valid, r = self.oauth_backend_server.verify_request(uri, headers=headers, scopes=[scope for scope in scopes])
    #
    #     valid = yield valid
    #
    #     if valid:
    #         authorization = {'allow': True}
    #
    #     if not authorization:
    #         self.log.warn('WARNING: {} is not authorized for {} on {}'.format(authid, action, uri))
    #     else:
    #         if 'disclose' not in authorization:
    #             authorization['disclose'] = False
    #
    #         self._store_action(uri, action, options)
    #
    #     returnValue(authorization)

    # @wamp.register(u'mdstudio.auth.endpoint.authorize.public')
    # def authorize_public(self, session, uri, action, options):
    #     #  TODO: authorize public to view unprotected resources
    #     authorization = False
    #
    #     returnValue(authorization)

    @wamp.register(u'mdstudio.auth.endpoint.authorize.user')
    @chainable
    def authorize_user(self, session, uri, action, options):
        username = session.get('authid')

        # Check for authorization on ring0
        authorization = self.authorizer.authorize_user(uri, action)

        if not authorization:
            group, component, _, endpoint = uri.split('.', 3)
            if (yield self.user_repository.check_permission(username, group, component, endpoint, action)):
                authorization = {
                    'allow': True
                }

        if not authorization:
            self.log.warn('WARNING: {} is not authorized for {} on {}'.format(username, action, uri))
        else:
            if 'disclose' not in authorization:
                authorization['disclose'] = False

            self._store_action(uri, action, options)

        return_value(authorization)

    @endpoint(u'mdstudio.auth.endpoint.oauth.client.create', 'oauth/client/client-request', 'oauth/client/client-response')
    @inlineCallbacks
    def create_oauth_client(self, request, details=None):
        user = yield self._get_user(details.caller_authid)

        # TODO: check if user is permitted to access the requested scopes before creating the client
        clientInfo = copy.deepcopy(request)
        clientInfo['userId'] = user['_id']
        clientInfo['clientId'] = generate_secret()
        clientInfo['secret'] = generate_secret()

        yield Model(self, 'clients').insert_one(clientInfo)

        returnValue({
            'id': clientInfo['clientId'],
            'secret': clientInfo['secret']
        })

    @endpoint(u'mdstudio.auth.endpoint.oauth.client.getusername', {}, {})
    @inlineCallbacks
    def get_oauth_client_username(self, request):
        client = yield self._get_client(request['clientId'])

        if client:
            user = yield self._get_user({'_id': client['userId']})

            returnValue({'username': user['username']})
        else:
            returnValue({})

    @wamp.register(u'mdstudio.auth.endpoint.logout', options=wamp.RegisterOptions(details_arg='details'))
    @inlineCallbacks
    def user_logout(self, details):
        user = yield self._get_user(details.get('authid'))
        if user:
            self.log.info('Logout user: {0}, id: {1}'.format(user['username'], user['_id']))

            ended = yield self._end_session(user['uid'], details.get('session'))
            if ended:
                returnValue('{0} you are now logged out'.format(user['username']))

        returnValue('Unknown user, unable to logout')


    # # TODO: improve and register this method, with json schemas
    # @inlineCallbacks
    # def create_user(self, userdata, required=['username', 'email']):
    #     """
    #     Create new user and add to database
    #     """
    #
    #
    #     # TODO: handle the following section with json schema
    #     # ----------------------------------------------------------------------------
    #     user_template = copy.copy(USER_TEMPLATE)
    #
    #     # Require at least a valid username and email
    #     for param in required:
    #         if not userdata.get(param, None):
    #             self.log.error('Unable to create new user. Missing "{0}"'.format(param))
    #             returnValue({})
    #
    #     # If no password, create random one
    #     if not userdata.get('password', None):
    #         random_pw = generate_password()
    #         user_template['password'] = hash_password(random_pw)
    #
    #     user_template.update(userdata)
    #     # ----------------------------------------------------------------------------
    #
    #     # Username and email should not be in use
    #     user = yield self._get_user(userdata['username'])
    #     if user:
    #         self.log.error('Username {0} already in use'.format(userdata['username']))
    #         returnValue({})
    #
    #     user = yield self._get_user({'email': userdata['email']})
    #     if user:
    #         self.log.error('Email {0} already in use'.format(userdata['email']))
    #         returnValue({})
    #
    #     # Add the new user to the database
    #     result = yield Model(self, 'users').insert_one(user_template)
    #     if result:
    #         self.log.debug('Added new user. user: {username}, id: {id}', id=result, **user_template)
    #     else:
    #         self.log.error('Unable to add new user to database')
    #         returnValue({})
    #
    #     returnValue(user_template)

    # # TODO: expose and secure this
    # def remove_user(self, userdata):
    #     """
    #     Remove a user from the database
    #
    #     :param userdata: PyMongo style database query
    #     :type userdata:  :py:class:`dict`
    #     """
    #
    #     user = self.get_user(userdata)
    #     if not user:
    #         self.log.error('No such user to remove: {0}'.format(
    #             ' '.join(['{0},{1}'.format(*item) for item in userdata.items()])))
    #         return False
    #     else:
    #         self.log.info('Removing user "{username}", with uid {uid} from database'.format(**user))
    #         db['users'].delete_one(user)
    #
    #     return True

    def _validate_user_login(self, user, username, password):
        """
        Validate login attempt for user with password

        :param username: username to check
        :type username:  string
        :param password: password to check
        :type password:  string
        :rtype:          bool
        """

        password = password.strip()

        check = False
        if user:
            check = check_password(user['password'], password)
        else:
            self.log.debug('No such user')

        self.log.info('{status} login attempt for user: {user}',
                      status='Correct' if check else 'Incorrect', user=username)

        return check

    def _http_basic_authentication(self, username, password):
        # mimic HTTP basic authentication
        # concatenate username and password with a colon
        http_basic = u'{}:{}'.format(username, password)
        # encode into an octet sequence (bytes)
        http_basic = http_basic.encode('utf_8')
        # encode in base64
        http_basic = base64.encodebytes(http_basic)

        return http_basic.decode('utf_8')

    @inlineCallbacks
    def _start_session(self, user_id, session_id, access_token):
        self.log.debug('Open session: {0} for user {1}'.format(session_id, user_id))
        res = yield Model(self, 'sessions').insert_one({'userId': user_id, 'sessionId': session_id, 'accessToken': access_token})
        returnValue(res)

    @inlineCallbacks
    def _get_session(self, session_id):
        res = yield Model(self, 'sessions').find_one({'sessionId': session_id})
        returnValue(res)

    @inlineCallbacks
    def _end_session(self, user_id, session_id):
        res = yield Model(self, 'sessions').delete_one({'userId': user_id, 'sessionId': session_id})
        returnValue(res > 0)

    def _store_action(self, uri, action, options):
        registration = Model(self, 'registration_info')

        n = now().isoformat()

        if action == 'register':
            match = options.get('match', 'exact')

            # @inlineCallbacks
            # def update_registration():
            #     upd = yield registration.update_one(
            #         {
            #             'uri': uri,
            #             'match': match
            #         },
            #         {
            #             '$inc': {
            #                 'registrationCount': 1
            #             },
            #             '$set': {
            #                 'latestRegistration': n
            #             },
            #             '$setOnInsert': {
            #                 'uri': uri,
            #                 'firstRegistration': n,
            #                 'match': match
            #             }
            #         },
            #         upsert=True,
            #         date_fields=['update.$set.latestRegistration', 'update.$setOnInsert.firstRegistration']
            #     )

            # We cannot be sure the DB is already up, possibly wait
            yield DBWaiter(self, update_registration).run()
        elif action == 'call':
            @inlineCallbacks
            def update_registration():
                id = yield self.call(u'wamp.registration.match', uri)
                if id:
                    reg_info = yield self.call(u'wamp.registration.get', id)
                    # yield registration.update_one(
                    #     {
                    #         'uri': reg_info['uri'],
                    #         'match': reg_info['match']
                    #     },
                    #     {
                    #         '$inc': {
                    #             'callCount': 1
                    #         },
                    #         '$set': {
                    #             'latestCall': now
                    #         }
                    #     },
                    #     date_fields=['update.$set.latestCall']
                    # )

            # We cannot be sure the DB is already up, possibly wait
            yield DBWaiter(self, update_registration).run()<|MERGE_RESOLUTION|>--- conflicted
+++ resolved
@@ -97,14 +97,10 @@
             g, c, _, e = claims['uri'].split('.', 3)
 
             if group is not None:
-<<<<<<< HEAD
-                if g == group and (yield self.user_repository.check_permission(user.name, g, c, e, claims['action'], group_role)):
-=======
                 if self.authorizer.authorize_user(claims['uri'], claims['action']) or (
                         g == group and
                         (yield self.user_repository.check_permission(user.name, g, c, e, claims['action'], group_role))
                 ):
->>>>>>> 2c3f8e7a
                     claims['group'] = group
 
                     if group_role is not None:
