--- conflicted
+++ resolved
@@ -1,15 +1,8 @@
 FROM python:3.6
 
 RUN pip install --upgrade pip
-<<<<<<< HEAD
-RUN pip install --upgrade pipenv
-RUN pip install --upgrade virtualenv
-
-COPY docker-entrypoint.sh /docker-entrypoint.sh
-=======
 RUN pip install --upgrade pip-tools
 RUN pip install --upgrade virtualenv
->>>>>>> 72549225
 
 VOLUME /app
 WORKDIR /app
