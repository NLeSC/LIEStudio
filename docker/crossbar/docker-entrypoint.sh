#! /bin/bash
trap 'pkill crossbar' SIGTERM

if [ ! -f /root/.cache/.firstrun-docker ]; then
<<<<<<< HEAD
    pipenv install --skip-lock --dev
=======
    virtualenv ~/mdstudio

    (source ~/mdstudio/bin/activate && pip install -r requirements.txt)
>>>>>>> 72549225
fi

touch /root/.cache/.firstrun-docker

source ~/mdstudio/bin/activate
python -u .<|MERGE_RESOLUTION|>--- conflicted
+++ resolved
@@ -2,13 +2,8 @@
 trap 'pkill crossbar' SIGTERM
 
 if [ ! -f /root/.cache/.firstrun-docker ]; then
-<<<<<<< HEAD
-    pipenv install --skip-lock --dev
-=======
     virtualenv ~/mdstudio
-
     (source ~/mdstudio/bin/activate && pip install -r requirements.txt)
->>>>>>> 72549225
 fi
 
 touch /root/.cache/.firstrun-docker
