--- conflicted
+++ resolved
@@ -1,11 +1,7 @@
 #! /bin/bash
 
 if [ ! -f /root/.cache/.firstrun-docker ]; then
-<<<<<<< HEAD
-    pipenv install --skip-lock --sequential --dev --verbose 
-=======
     pipenv install --skip-lock --sequential --dev
->>>>>>> 4378b137
 fi
 
 touch /root/.cache/.firstrun-docker
