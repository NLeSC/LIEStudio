
[[source]]
url = "https://pypi.python.org/simple"
verify_ssl = true

[packages]
crossbar = {git = "https://github.com/Zefiros-Software/crossbar.git", ref = "da6c3d220ba6d8b3fc8c1b9ec00eda48b3a8d57b"}
mdstudio = {path = "mdstudio/", editable = true}
auth = {path = "core/auth/", editable = true}
cache = {path = "core/cache/", editable = true}
db = {path = "core/db/", editable = true}
schema = {path = "core/schema/", editable = true}
logger = {path = "core/logger/", editable = true}
<<<<<<< HEAD
twisted = "<18.4.0"
=======
twisted = "==17.9.0"
>>>>>>> 9eda49ea
cryptography = "*"

[dev-packages]
bandit = "*"
future = "*"
sphinx = "*"
sphinx-rtd-theme = ">=0.1.9"
sphinx-autobuild = ">=0.6.0"
coverage = "*"
"flake8" = "*"
"flake8-docstrings" = "*"
"pepper8" = "*"
"autopep8" = "*"
mock = "*"
mongomock = {git = "https://github.com/Zefiros-Software/mongomock.git"}
faker = "*"
pyfakefs = "*"
"unittest2" = "*"<|MERGE_RESOLUTION|>--- conflicted
+++ resolved
@@ -11,11 +11,7 @@
 db = {path = "core/db/", editable = true}
 schema = {path = "core/schema/", editable = true}
 logger = {path = "core/logger/", editable = true}
-<<<<<<< HEAD
-twisted = "<18.4.0"
-=======
 twisted = "==17.9.0"
->>>>>>> 9eda49ea
 cryptography = "*"
 
 [dev-packages]
