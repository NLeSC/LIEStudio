version: '2'
services:

    workspace:
        build:
            context: ./docker/workspace
        links:
            - mongo
            - redis
        ports:
            - 8080:8080
        volumes:
            - .:/app
            - workspace_pipcache:/root/.cache
            - workspace_pipenv:/root/.local/share/virtualenvs
            - .docker.env:/app/.env
        env_file:
            - .docker.env

    crossbar:
        build:
            context: ./docker/crossbar
        links:
            - mongo
            - redis
        ports:
            - 8080:8080
        volumes:
            - .:/app
            - crossbar_pipcache:/root/.cache
            - crossbar_pipenv:/root/.local/share/virtualenvs
            - .docker.env:/app/.env
        env_file:
            - .docker.env

    echo:
        extends:
            file: docker-compose-common.yml
            service: base-py3
        volumes:
            # mount component
            - ./components/lie_echo:/app/components/lie_echo
        environment:
            - COMPONENT=lie_echo
        links:
            - crossbar

    mongo:
        image: mongo:latest
        ports:
            - "27017:27017"
        volumes:
            - mongo:/data/db
        command: mongod  --noauth --bind_ip_all


    redis:
        image: grokzen/redis-cluster
        ports:
            - "7000:7000"
            - "7001:7001"
        volumes:
            - redis:/data/db


    redis-local:
        build:
            context: docker/docker-redis-cluster
            args:
                redis_version: '3.2.9'
        ports:
            - "7010:7010"
            - "7011:7011"
        volumes:
            - redis:/data/db

volumes:
    mongo:
        driver: "local"
    redis:
        driver: "local"
<<<<<<< HEAD
    redis:
        driver: "local"
    workspace_pipcache:
        driver: "local"
    workspace_pipenv:
        driver: "local"
=======
    workspace_pipcache:
        driver: "local"
    workspace_pipenv:
        driver: "local"
>>>>>>> 7cea39bc
    crossbar_pipcache:
        driver: "local"
    crossbar_pipenv:
        driver: "local"
    cli_pipcache:
        driver: "local"
    cli_pip:
        driver: "local"<|MERGE_RESOLUTION|>--- conflicted
+++ resolved
@@ -79,19 +79,12 @@
         driver: "local"
     redis:
         driver: "local"
-<<<<<<< HEAD
-    redis:
-        driver: "local"
     workspace_pipcache:
         driver: "local"
     workspace_pipenv:
         driver: "local"
-=======
-    workspace_pipcache:
+    crossbar_pipcache:
         driver: "local"
-    workspace_pipenv:
-        driver: "local"
->>>>>>> 7cea39bc
     crossbar_pipcache:
         driver: "local"
     crossbar_pipenv:
