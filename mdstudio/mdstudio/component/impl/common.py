import inspect
import json
import os
import re
from collections import OrderedDict
from copy import deepcopy
from hashlib import sha512

import yaml
from autobahn.twisted.wamp import ApplicationSession
from autobahn.wamp import PublishOptions, ApplicationError
from autobahn.wamp.request import Publication
from twisted.python.failure import Failure

from mdstudio.api.api_result import APIResult
from mdstudio.api.context import UserContext, GroupRoleContext, GroupContext
from mdstudio.api.converter import convert_obj_to_json
from mdstudio.api.exception import CallException
from mdstudio.api.request_hash import request_hash
from mdstudio.api.schema import validate_json_schema
from mdstudio.collection import merge_dicts, dict_property
from mdstudio.deferred.chainable import chainable, Chainable
from mdstudio.deferred.return_value import return_value
from mdstudio.logging.impl.session_observer import SessionLogObserver
from mdstudio.logging.log_type import LogType
from mdstudio.logging.logger import Logger


class CommonSession(ApplicationSession):
    class Config(object):
        class Static(dict):
            vendor = dict_property('vendor')
            component = dict_property('component')

        class Session(dict):
            username = dict_property('username')
            password = dict_property('password')
            realm = dict_property('realm')
            role = dict_property('role')
            session_id = dict_property('session_id')

        def __init__(self):
            self.static = self.Static()
            self.session = self.Session()
            self.settings = {}

        def __getitem__(self, attr):
            return getattr(self, attr)

        def to_dict(self):
            return {
                'static': self.static,
                'session': self.session,
                'settings': self.settings
            }

    def __init__(self, config=None):
        self.log = Logger(namespace=self.__class__.__name__)
        self.log_type = LogType.User
        self.call_context = None
        self.default_call_context = None
        self.call_context_stack = []

        self.component_config = self.Config()
        self.function_scopes = self.extract_custom_scopes()  # @todo: register these
        self.load_environment(self.session_env_mapping, attribute='session')

        self.load_settings()

        self.pre_init()

        self.log_collector = SessionLogObserver(self, self.log_type)

        super(CommonSession, self).__init__(config)

        # load config from env/file, check with schema
        self.validate_settings()

        if config:
            config.realm = u'{}'.format(self.component_config.session.realm)

        context = self.component_config.session.get('context', None)

        if context is None:
            call_context = UserContext(self)
        else:
            if 'role' in context:
                call_context = GroupRoleContext(self, context['group'], context['role'])
            else:
                call_context = GroupContext(self, context['group'])

        self.call_context = self.default_call_context = call_context

        self.on_init()

    def pre_init(self):
        pass

    def on_init(self):
        pass

    def on_run(self):
        pass

    def on_exit(self):
        pass

    def authorize_request(self, uri, claims):
        self.log.warn("Authorization for {uri} should be implemented in the component", uri=uri)

        return False

    def default_context(self):
        return self.default_call_context

    def user_context(self):
        return UserContext(self)

    def group_context(self, group_name):
        return GroupContext(self, group_name)

    def grouprole_context(self, group_name, group_role):
        return GroupRoleContext(self, group_name, group_role)

    # noinspection PyMethodOverriding
    @chainable
    def call(self, procedure, request, claims=None, **kwargs):
        claims = self.call_context.get_claims(claims)
        claims['uri'] = procedure
        claims['action'] = 'call'

        request = deepcopy(request)
        convert_obj_to_json(request)

        claims['requestHash'] = request_hash(request)

        signed_claims = yield super(CommonSession, self).call(u'mdstudio.auth.endpoint.sign', claims)

        if signed_claims is None:
            claims.pop('requestHash')
            raise CallException('Claims were not signed. You are not authorized for signing: \n{}'.format(json.dumps(claims, indent=2)))

        def make_original_call():
            return Chainable(super(CommonSession, self).call(u'{}'.format(procedure), request, signed_claims=signed_claims, **kwargs))

        try:
            result = yield make_original_call()
        except ApplicationError:
            result = APIResult(error='Call to {uri} failed'.format(uri=procedure))

        if 'expired' in result:
            signed_claims = yield super(CommonSession, self).call(u'mdstudio.auth.endpoint.sign', claims)

            try:
                result = yield make_original_call()
            except ApplicationError:
                result = APIResult(error='Call to {uri} failed'.format(uri=procedure))

        if 'expired' in result:
            raise CallException(result['expired'])

        if 'error' in result:
            raise CallException(result['error'])

        if 'warning' in result:
            self.log.warn(result['warning'])

        return_value(result.get('data', None))

    @chainable
    def publish(self, topic, claims=None, options=None):
        claims = self.call_context.get_claims(claims)

        signed_claims = yield super(CommonSession, self).call(u'mdstudio.auth.endpoint.sign', claims)

        options = options or PublishOptions(acknowledge=True, exclude_me=False)

        result = yield super(CommonSession, self).publish(topic, signed_claims=signed_claims, options=options)  # type: Publication

        return_value(result)

    def subscribe(self, handler, topic, options=None):
        @chainable
        def _handler(*args, **kwargs):
            signed_claims = kwargs.pop('signed_claims', None)
            assert signed_claims, "Subscribe was called without claims"
            claims = yield super(CommonSession, self).call('mdstudio.auth.endpoint.verify', signed_claims)

            if not ('error' in claims or 'expired' in claims):
                claims = claims['claims']

                if not self.authorize_request(topic, claims):
                    self.log.warn("Unauthorized publish to {topic}", topic=topic)
                else:
                    return_value((yield handler(*args, claims=claims, **kwargs)))

        return super(CommonSession, self).subscribe(_handler, topic, options)

    def event(self, topic, *args, **kwargs):
        return super(CommonSession, self).publish(topic, *args, **kwargs)

    def on_event(self, handler, topic, options=None):
        return super(CommonSession, self).subscribe(handler, topic, options)

    @chainable
    def _on_join(self):
        yield self.upload_schemas()

        yield self.on_run()

        yield self.log_collector.start_flushing(self)

    @chainable
    def on_join(self):
        failures = 0
        successful = 0

        registrations = yield self.register(self)
        for _, endpoint in self.__class__.__dict__.items():
            from mdstudio.api.endpoint import WampEndpoint
            if isinstance(endpoint, WampEndpoint):
                yield endpoint.input_schema.flatten(self)
                yield endpoint.output_schema.flatten(self)
                for s in endpoint.claim_schemas:
                    yield s.flatten(self)

                endpoint.set_instance(self)
                try:
<<<<<<< HEAD
                    yield self.register(endpoint, endpoint.uri)
=======
                    yield endpoint.register()
>>>>>>> 7cea39bc
                    successful += 1
                except:
                    failures += 1

        yield self._on_join()

        for r in registrations:
            if isinstance(r, Failure):
                self.log.info("ERROR: {class_name}: {message}", class_name=self.class_name(), message=r.value)
                failures += 1
            else:
                successful += 1

        if failures > 0:
            self.log.info("ERROR {class_name}: failed to register {procedures} procedures", procedures=failures,
                          class_name=self.class_name())

        self.log.info("{class_name}: {procedures} procedures successfully registered",
                      procedures=successful, class_name=self.class_name())

    @chainable
    def onJoin(self, details):
        yield self.flatten_endpoint_schemas()

        # Update session config, they may have been changed by the application authentication method
        for var, details_var in self.session_update_vars.items():
            self.component_config.session[var] = getattr(details, details_var)

        yield self.on_join()

    # @chainable
    # def on_leave(self, details):
    #     self.log.info('{class_name} is leaving realm {realm}', class_name=self.class_name(),
    #                   realm=self.component_config.session.realm)
    #
    #     yield self.on_exit()
    #
    #     yield super(CommonSession, self).onLeave(details)
    #     yield self.disconnect()
    #
    # onLeave = on_leave

    def add_env_var_from_config(self, session_var, env_vars, attribute=None, default=None, converter=None, extract=os.getenv):
        if not attribute:
            attribute = 'settings'
        if not isinstance(env_vars, list):
            env_vars = [env_vars]

        for var in env_vars:
            env_var = extract(var)

            if env_var:
                if converter:
                    self.component_config[attribute][session_var] = converter(env_var)
                else:
                    self.component_config[attribute][session_var] = env_var
                return

        if default:
            self.component_config[attribute][session_var] = default

    def load_environment(self, mapping, attribute=None):
        for session_var, env_vars in mapping.items():
            converter = env_vars[2] if len(env_vars) == 3 else None
            self.add_env_var_from_config(session_var, env_vars[0], attribute, default=env_vars[1], converter=converter)

    def load_settings(self):
        for file in self.settings_files():
            settings_file = os.path.join(self.component_root_path(), file)

            if os.path.isfile(settings_file):
                with open(settings_file, 'r') as f:
                    merge_dicts(self.component_config.to_dict(), yaml.safe_load(f))

    def validate_settings(self):
        for path in self.settings_schemas():
            if os.path.isfile(path):
                with open(path, 'r') as f:
                    settings_schema = json.load(f)

                validate_json_schema(settings_schema, self.component_config.to_dict())

    def extract_custom_scopes(self):
        function_scopes = []

        # Scan for scopes on registrations
        for key, f in self.__class__.__dict__.items():
            try:
                function_scopes.append({
                    'scope': f.scope,
                    'uri': f.uri
                })
            except AttributeError:
                pass

        return function_scopes

    @chainable
    def upload_schemas(self):
        schemas = {
            'endpoints': self._collect_schemas('endpoints'),
            'resources': self._collect_schemas('resources')
        }

        if schemas['endpoints'] or schemas['resources']:
            try:
                with self.group_context(self.component_config.static.vendor):
                    yield self.call(u'mdstudio.schema.endpoint.upload', {
                        'component': self.component_config.static.component,
                        'schemas': schemas
                    }, claims={'vendor': self.component_config.static.vendor})
            except CallException as e:
                self.log.error('Error during schema uploading: {message}', message=str(e))
            else:
                self.log.info('Uploaded schemas for {package}', package=self.class_name())

    def _collect_schemas(self, *sub_paths):
        schemas = []
        root_dir = os.path.join(self.component_schemas_path(), *sub_paths)

        if os.path.isdir(root_dir):
            for root, dirs, files in os.walk(root_dir):
                if files:
                    for file in files:
                        path = os.path.join(root, file)
                        rel_path = os.path.relpath(path, root_dir).replace('\\', '/')
                        path_decomposition = re.match('(.*?)\\.?(v\\d+)?\\.json', rel_path)

                        with open(path, 'r') as f:
                            schema_entry = {
                                'schema': json.load(f),
                                'name': path_decomposition.group(1)
                            }

                        if path_decomposition.group(2):
                            schema_entry['version'] = int(path_decomposition.group(2).strip('v'))

                        schemas.append(schema_entry)

        return schemas

    @chainable
    def flatten_endpoint_schemas(self):
        # Scan for input/output schemas on registrations
        for key, f in self.__class__.__dict__.items():
            func = getattr(self, key)
            try:
                yield func.input_schema.flatten(self)
            except AttributeError:
                pass
            try:
                yield func.output_schema.flatten(self)
            except AttributeError:
                pass
            try:
                yield func.claims_schema.flatten(self)
            except AttributeError:
                pass

    # @todo
    @chainable
    def _register_scopes(self):
        return_value(True)
        if self.function_scopes:
            res = yield self.call(
                'mdstudio.auth.endpoint.oauth.registerscopes.{}'.format(self.component_info.get('namespace')),
                {'scopes': self.function_scopes})

            self.log.info('Registered {count} scopes for {package}', count=len(self.function_scopes),
                          package=self.component_info['package_name'])

    @property
    def session_env_mapping(self):
        return OrderedDict([
            ('username', (['MDSTUDIO_USERNAME'], None)),
            ('password', (['MDSTUDIO_PASSWORD'], None)),
            ('realm', (['MDSTUDIO_REALM'], 'mdstudio'))
        ])

    @property
    def session_update_vars(self):
        return OrderedDict([
            ('username', 'authid'),
            ('role', 'authrole'),
            ('session_id', 'session')
        ])

    @classmethod
    def class_name(cls):
        return cls.__name__

    @classmethod
    def component_root_path(cls):
        return os.path.abspath(os.path.dirname(os.path.dirname(inspect.getfile(cls))))

    @classmethod
    def component_schemas_path(cls):
        return os.path.abspath(os.path.join(os.path.dirname(inspect.getfile(cls)), 'schemas'))

    @classmethod
    def mdstudio_root_path(cls):
        return os.path.abspath(os.path.normpath(os.path.join(os.path.dirname(inspect.getfile(CommonSession)), '..', '..', '..')))

    @classmethod
    def mdstudio_schemas_path(cls):
        return os.path.abspath(os.path.join(os.path.dirname(inspect.getfile(CommonSession)), '..', '..', 'schemas'))

    @classmethod
    def settings_files(cls):
        extensions = ['json', 'yml']
        prefixes = ['', '.']
        envs = cls.environments()
        if '' not in envs:
            envs.insert(0, '')
        result = []
        for env in envs:
            if env:
                env = '.{}'.format(env)
            for ext in extensions:
                for p in prefixes:
                    result.append('{}settings{}.{}'.format(p,env,ext))
        return result

    @classmethod
    def environments(cls):
        return os.getenv('MD_CONFIG_ENVIRONMENTS', '').split(',')

    @classmethod
    def settings_schemas(cls):
        return [os.path.join(cls.component_schemas_path(), 'settings.json'),
                os.path.join(cls.mdstudio_schemas_path(), 'settings.json')]<|MERGE_RESOLUTION|>--- conflicted
+++ resolved
@@ -226,11 +226,7 @@
 
                 endpoint.set_instance(self)
                 try:
-<<<<<<< HEAD
-                    yield self.register(endpoint, endpoint.uri)
-=======
                     yield endpoint.register()
->>>>>>> 7cea39bc
                     successful += 1
                 except:
                     failures += 1
