--- conflicted
+++ resolved
@@ -56,11 +56,7 @@
     def __init__(self, wrapper=None, collection=None, connection_type=None):
         # type: (Optional[IDatabase], Optional[str], Optional[Collection], Optional[ConnectionType]) -> None
         self.wrapper = wrapper or GlobalConnection.get_wrapper(connection_type or self.connection_type)
-<<<<<<< HEAD
-        self._check_wrapper(self.wrapper)
-=======
         self._check_wrapper()
->>>>>>> 7382635f
 
         if issubclass(self.__class__, Model) and self.__class__ != Model and collection is None:
             self.collection = self.__class__.__name__.lower()
