--- conflicted
+++ resolved
@@ -5,10 +5,7 @@
 import abc
 
 from mdstudio.db.sort_mode import SortMode
-<<<<<<< HEAD
 from mdstudio.db.collection import Collection
-=======
->>>>>>> c220dcfd
 
 CollectionType = Union[str, Dict[str, str], Collection]
 DateFieldsType = List[Union[str, List[str]]]
