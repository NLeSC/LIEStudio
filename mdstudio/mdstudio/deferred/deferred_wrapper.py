from twisted.internet.defer import Deferred
import time

<<<<<<< HEAD
class DeferredWrapper:
    @property
    def __class__(self):
        # Fake being a Deferred. We pass through everything to the deferred and catch what is not defined.
        return defer.Deferred

    def __init__(self, deferred):
        self.__deferred = deferred

    def __call__(self, *args, **kwargs):
        # New deferred
        d = defer.Deferred()

        def chained(result):
            # When the result of our __deferred arrives, call the function (assuming it's possible) and pass the result
            # to the new deferred
            result = result(*args, **kwargs)
            if isinstance(result, defer.Deferred):
                result.addCallback(d.callback)
            else:
                d.callback(result)
        
        # Register the chained function to catch the result of the old __deferred
        self.__deferred.addCallback(chained)

        # Return a new wrapper to allow further chaining and yielding of results
        return DeferredWrapper(d)

    def __getitem__(self, key):
        d = defer.Deferred()

        def unwrapped_deferred(result):
            d.callback(result[key])

        self.__deferred.addCallback(unwrapped_deferred)

        return DeferredWrapper(d)

    def __setitem__(self, key, value):
        d = defer.Deferred()

        def unwrapped_deferred(result):
            result[key] = value
            d.callback(None)

        self.__deferred.addCallback(unwrapped_deferred)

        return DeferredWrapper(d)

    def __getattribute__(self, name):
        return object.__getattribute__(self, name)
=======

# noinspection PyMissingConstructor
class DeferredWrapper(Deferred):
    def __init__(self, deferred):
        self.__deferred = deferred
>>>>>>> 5f62bfd5

    def __getattr__(self, name):
        # print(name)
        if hasattr(self.__deferred, name):
            # If we try to address a property of the internal Deferred, pass it through
            return getattr(self.__deferred, name)
        elif name == 'result':
            # Prevent infinite nesting when the __deferred does not have a result yet
            return None
        elif name != '__deferred':
<<<<<<< HEAD
            # New deferred
            d = defer.Deferred()

            # This will be called once the result arrives
            def unwrapped_deferred(result):
                # Get the desired attribute from the result
                res = getattr(result, name)

                if isinstance(res, defer.Deferred):
                    # If the result is a Deferred, pass through the result once it arrives
                    res.addCallback(d.callback)
                else:
                    # Otherwise, pass the attribute (possibly a function) to the new deferred for further chaining
                    d.callback(res)

            # Register the unwrapper to catch the result of the old __deferred
            self.__deferred.addCallback(unwrapped_deferred)

            # Return a new wrapper to allow further chaining and yielding of results
            return DeferredWrapper(d)
=======
            # print(name)
            def unwrap_deferred(*args, **kwargs):
                # def _unwrap_deferred(*args, **kwargs):
                #     d = defer.Deferred()
                #     res = yield self.__deferred.addBoth()
                #     result = yield getattr(res, name)(*args, **kwargs)
                #     print(result)
                #     defer.returnValue(result)
                d = Deferred()

                def unwrapped_deferred(result):
                    res = getattr(result, name)(*args, **kwargs)
                    if isinstance(res, Deferred):
                        res.addCallback(d.callback)
                    else:
                        d.callback(res)

                self.__deferred.addCallback(unwrapped_deferred)

                return DeferredWrapper(d)

            return unwrap_deferred
>>>>>>> 5f62bfd5
        else:
            raise NotImplementedError("This execution path should not be taken")<|MERGE_RESOLUTION|>--- conflicted
+++ resolved
@@ -1,7 +1,6 @@
 from twisted.internet.defer import Deferred
 import time
 
-<<<<<<< HEAD
 class DeferredWrapper:
     @property
     def __class__(self):
@@ -53,13 +52,6 @@
 
     def __getattribute__(self, name):
         return object.__getattribute__(self, name)
-=======
-
-# noinspection PyMissingConstructor
-class DeferredWrapper(Deferred):
-    def __init__(self, deferred):
-        self.__deferred = deferred
->>>>>>> 5f62bfd5
 
     def __getattr__(self, name):
         # print(name)
@@ -70,7 +62,6 @@
             # Prevent infinite nesting when the __deferred does not have a result yet
             return None
         elif name != '__deferred':
-<<<<<<< HEAD
             # New deferred
             d = defer.Deferred()
 
@@ -91,29 +82,5 @@
 
             # Return a new wrapper to allow further chaining and yielding of results
             return DeferredWrapper(d)
-=======
-            # print(name)
-            def unwrap_deferred(*args, **kwargs):
-                # def _unwrap_deferred(*args, **kwargs):
-                #     d = defer.Deferred()
-                #     res = yield self.__deferred.addBoth()
-                #     result = yield getattr(res, name)(*args, **kwargs)
-                #     print(result)
-                #     defer.returnValue(result)
-                d = Deferred()
-
-                def unwrapped_deferred(result):
-                    res = getattr(result, name)(*args, **kwargs)
-                    if isinstance(res, Deferred):
-                        res.addCallback(d.callback)
-                    else:
-                        d.callback(res)
-
-                self.__deferred.addCallback(unwrapped_deferred)
-
-                return DeferredWrapper(d)
-
-            return unwrap_deferred
->>>>>>> 5f62bfd5
         else:
             raise NotImplementedError("This execution path should not be taken")