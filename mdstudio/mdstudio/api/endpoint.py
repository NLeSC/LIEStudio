import json
from typing import Union

import six
from jsonschema import ValidationError

from mdstudio.api.api_result import APIResult
from mdstudio.api.converter import convert_obj_to_json
from mdstudio.api.request_hash import request_hash
from mdstudio.api.schema import ISchema, EndpointSchema, validate_json_schema, ClaimSchema, MDStudioClaimSchema, InlineSchema
from mdstudio.deferred.chainable import chainable, Chainable
from mdstudio.deferred.return_value import return_value

SchemaType = Union[str, dict, ISchema]


def validation_error(schema, instance, error, prefix, uri):
    return \
        '{prefix} validation on uri "{uri}" failed on "{property}": \n' \
        'Subschema:\n{subschema}\ndid not match actual value:\n{subproperty}'.format(
            prefix=prefix,
            uri=uri,
            property='.'.join(error.schema_path),
            subschema=json.dumps(error.schema, indent=2),
            subproperty=json.dumps(error.instance, indent=2)
        )


<<<<<<< HEAD
class WampEndpoint(object):
    def __init__(self, wrapped_f, uri, input_schema, output_schema, claim_schema=None, options=None, scope=None):
        self.uri = uri
        self.options = options
        self.scope = scope
        self.instance = None
        self.wrapped = wrapped_f
        self.input_schema = self._to_schema(input_schema, EndpointSchema)
        self.output_schema = self._to_schema(output_schema, EndpointSchema)

        from mdstudio.component.impl.common import CommonSession
        self.claim_schemas = [MDStudioClaimSchema(CommonSession)]

        claim_schema = self._to_schema(claim_schema, ClaimSchema, {})
        if claim_schema:
            self.claim_schemas.append(claim_schema)

    def set_instance(self, instance):
        self.instance = instance

    def __call__(self, request, signed_claims=None):
        result = self.execute(request, signed_claims)  # type: Chainable
        return result.transform(convert_obj_to_json)

    @chainable
    def execute(self, request, signed_claims):
        if not signed_claims:
            return_value(APIResult(error='Remote procedure was called without claims'))

        from mdstudio.component.impl.common import CommonSession

        claims = yield super(CommonSession, self.instance).call(u'mdstudio.auth.endpoint.verify', signed_claims)

        claim_errors = self.validate_claims(claims, request)
        if claim_errors:
            return_value(claim_errors)

        request_errors = self.validate_request(request)
        if request_errors:
            return_value(request_errors)

        result = yield self.wrapped(self.instance, request, claims['claims'])
        result = result if isinstance(result, APIResult) else APIResult(result)

        if 'error' in result:
            return_value(result)

        result_errors = self.validate_result(result.result)
        if result_errors:
            return_value(result_errors)

        return_value(result)

    def validate_claims(self, claims, request):
        if 'error' in claims:
            res = APIResult(error=claims['error'])
        elif 'expired' in claims:
            res = APIResult(expired=claims['expired'])
        else:
            claims = claims['claims']
            if claims['requestHash'] != request_hash(request):
                res = APIResult(error='Request did not match the signed request')
            elif claims['uri'] != self.uri:
                res = APIResult(error='Claims were obtained for a different endpoint')
            elif claims['action'] != 'call':
                res = APIResult(error='Claims were not obtained for the action "call"')
=======
def endpoint(uri, input_schema, output_schema=None, claim_schema=None, options=None, scope=None):
    # type: (str, SchemaType, Optional[SchemaType], Optional[SchemaType], bool, Optional[str], Optional[RegisterOptions], Optional[str]) -> Callable
    """
    Decorator for more complete WAMP uri registration

    Besides registering the uri, also wrap the function to validate json schemas on input and output.
    Store the schema definition and custom scopes in attributes of the function for later processing.

    :param uri:             WAMP uri to register on
    :param input_schema:    JSON schema to check the input.
    :param output_schema:   JSON schema to check the output.
    :param details_arg:     Boolean indicating whether the wrapped function expects a details argument
                            (will be set in the RegisterOptions).
    :param match:           Matching approach for the uri. Defaults to 'exact' in crossbar.
    :param options:         Options for registration. Created if not provided.
    :param scope:           Custom scope name within this namespace. If none is provided, only exact uri permission grants access.
    :return:                Wrapped function with extra attributes
    """

    if isinstance(input_schema, six.text_type):
        input_schema = EndpointSchema(input_schema)
    elif isinstance(input_schema, dict):
        input_schema = InlineSchema(input_schema)

    if not output_schema:
        output_schema = InlineSchema({'type': 'null'})
    elif isinstance(output_schema, six.text_type):
        output_schema = EndpointSchema(output_schema)
    elif isinstance(output_schema, dict):
        output_schema = InlineSchema(output_schema)

    claim_schemas = [MDStudioClaimSchema(CommonSession)]

    if not claim_schema:
        pass
    elif isinstance(claim_schema, six.text_type):
        claim_schema = ClaimSchema(claim_schema)
        claim_schemas.append(claim_schema)
    elif isinstance(claim_schema, dict):
        claim_schema = InlineSchema(claim_schema)
        claim_schemas.append(claim_schema)

    def wrap_f(f):
        @wamp.register(u'{}'.format(uri), options)
        @chainable
        def wrapped_f(self, request, *args, **kwargs):
            signed_claims = kwargs.pop('signed_claims', None)
            assert signed_claims, "Subscribe was called without claims"
            claims = yield super(CommonSession, self).call(u'mdstudio.auth.endpoint.verify', signed_claims)

            if 'error' in claims:
                res = APIResult(error=claims['error'])
            elif 'expired' in claims:
                res = APIResult(expired=claims['expired'])
>>>>>>> e146d7e5
            else:
                s = None
                try:
                    for s in self.claim_schemas:
                        validate_json_schema(s.to_schema(), claims)
                except ValidationError as e:
                    res = {'error': validation_error(s.to_schema(), claims, e, 'Claims', self.uri)}
                    self.instance.log.error('{error_message}', error_message=res['error'])
                else:
                    if not self.instance.authorize_request(self.uri, claims):
                        res = APIResult(error='Unauthorized call to {}'.format(self.uri))
                        self.instance.log.error('{error_message}', error_message=res['error'])
                    else:
                        # Everything is OK, no errors
                        res = None

        return res

    def validate_request(self, request):
        schema = self.input_schema.to_schema()
        try:
            validate_json_schema(schema, request)
        except ValidationError as e:
            return APIResult(error=validation_error(schema, request, e, 'Input', self.uri))
        else:
            # No validation errors
            return None

    def validate_result(self, result):
        schema = self.output_schema.to_schema()

        try:
            validate_json_schema(schema, result)
        except ValidationError as e:
            res = APIResult(error=validation_error(schema, result, e, 'Output', self.uri))
        else:
            # No validation errors
            res = None

        return res

    @staticmethod
    def _to_schema(schema, schema_type, default_schema=None):
        if isinstance(schema, six.text_type):
            schema = schema_type(schema)
        elif isinstance(schema, dict):
            schema = InlineSchema(schema)
        elif isinstance(schema, schema_type):
            schema = schema
        elif not schema:
            schema = InlineSchema({} if default_schema == {} else default_schema or {'type': 'null'})
        else:
            raise NotImplementedError('{} of type {} is not supported'.format(schema_type.__name__, type(schema)))

        return schema


def endpoint(uri, input_schema, output_schema, claim_schema=None, options=None, scope=None):
    def wrap_f(f):
        return WampEndpoint(f, uri, input_schema, output_schema, claim_schema, options, scope)

    return wrap_f<|MERGE_RESOLUTION|>--- conflicted
+++ resolved
@@ -26,7 +26,6 @@
         )
 
 
-<<<<<<< HEAD
 class WampEndpoint(object):
     def __init__(self, wrapped_f, uri, input_schema, output_schema, claim_schema=None, options=None, scope=None):
         self.uri = uri
@@ -93,62 +92,6 @@
                 res = APIResult(error='Claims were obtained for a different endpoint')
             elif claims['action'] != 'call':
                 res = APIResult(error='Claims were not obtained for the action "call"')
-=======
-def endpoint(uri, input_schema, output_schema=None, claim_schema=None, options=None, scope=None):
-    # type: (str, SchemaType, Optional[SchemaType], Optional[SchemaType], bool, Optional[str], Optional[RegisterOptions], Optional[str]) -> Callable
-    """
-    Decorator for more complete WAMP uri registration
-
-    Besides registering the uri, also wrap the function to validate json schemas on input and output.
-    Store the schema definition and custom scopes in attributes of the function for later processing.
-
-    :param uri:             WAMP uri to register on
-    :param input_schema:    JSON schema to check the input.
-    :param output_schema:   JSON schema to check the output.
-    :param details_arg:     Boolean indicating whether the wrapped function expects a details argument
-                            (will be set in the RegisterOptions).
-    :param match:           Matching approach for the uri. Defaults to 'exact' in crossbar.
-    :param options:         Options for registration. Created if not provided.
-    :param scope:           Custom scope name within this namespace. If none is provided, only exact uri permission grants access.
-    :return:                Wrapped function with extra attributes
-    """
-
-    if isinstance(input_schema, six.text_type):
-        input_schema = EndpointSchema(input_schema)
-    elif isinstance(input_schema, dict):
-        input_schema = InlineSchema(input_schema)
-
-    if not output_schema:
-        output_schema = InlineSchema({'type': 'null'})
-    elif isinstance(output_schema, six.text_type):
-        output_schema = EndpointSchema(output_schema)
-    elif isinstance(output_schema, dict):
-        output_schema = InlineSchema(output_schema)
-
-    claim_schemas = [MDStudioClaimSchema(CommonSession)]
-
-    if not claim_schema:
-        pass
-    elif isinstance(claim_schema, six.text_type):
-        claim_schema = ClaimSchema(claim_schema)
-        claim_schemas.append(claim_schema)
-    elif isinstance(claim_schema, dict):
-        claim_schema = InlineSchema(claim_schema)
-        claim_schemas.append(claim_schema)
-
-    def wrap_f(f):
-        @wamp.register(u'{}'.format(uri), options)
-        @chainable
-        def wrapped_f(self, request, *args, **kwargs):
-            signed_claims = kwargs.pop('signed_claims', None)
-            assert signed_claims, "Subscribe was called without claims"
-            claims = yield super(CommonSession, self).call(u'mdstudio.auth.endpoint.verify', signed_claims)
-
-            if 'error' in claims:
-                res = APIResult(error=claims['error'])
-            elif 'expired' in claims:
-                res = APIResult(expired=claims['expired'])
->>>>>>> e146d7e5
             else:
                 s = None
                 try:
@@ -207,6 +150,7 @@
 
 
 def endpoint(uri, input_schema, output_schema, claim_schema=None, options=None, scope=None):
+    # type: (str, SchemaType, Optional[SchemaType], Optional[SchemaType], bool, Optional[str], Optional[RegisterOptions], Optional[str]) -> Callable
     def wrap_f(f):
         return WampEndpoint(f, uri, input_schema, output_schema, claim_schema, options, scope)
 
