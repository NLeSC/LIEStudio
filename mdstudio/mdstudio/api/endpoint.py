import json
import uuid
from datetime import timedelta
from types import GeneratorType
from typing import Union, Optional, Callable

import six
from autobahn.wamp import RegisterOptions
from jsonschema import ValidationError
from twisted.internet.defer import _inlineCallbacks, Deferred

from mdstudio.api.api_result import APIResult
from mdstudio.api.converter import convert_obj_to_json
from mdstudio.api.context import ContextManager
from mdstudio.api.request_hash import request_hash
from mdstudio.api.schema import ISchema, EndpointSchema, validate_json_schema, ClaimSchema, MDStudioClaimSchema, InlineSchema, \
    MDStudioSchema
from mdstudio.deferred.chainable import chainable
from mdstudio.deferred.return_value import return_value

SchemaType = Union[str, dict, ISchema]


def validation_error(schema, instance, error, prefix, uri):
    return \
        '{prefix} validation on uri "{uri}" failed on "{property}": \n' \
        'Subschema:\n{subschema}\ndid not match actual value:\n{subproperty}'.format(
            prefix=prefix,
            uri=uri,
            property='.'.join(error.schema_path),
            subschema=json.dumps(error.schema, indent=2),
            subproperty=json.dumps(error.instance, indent=2)
        )


class WampEndpoint(object):
    def __init__(self, wrapped_f, uri, input_schema, output_schema, claim_schema=None, options=None, scope=None):
        from mdstudio.component.impl.common import CommonSession
        self.uri_suffix = uri
        self.uri = None
        self.options = options
        self.scope = scope
        self.instance = None  # type: CommonSession
        self.wrapped = wrapped_f
        self.input_schema = self._to_schema(input_schema, EndpointSchema)
        self.output_schema = self._to_schema(output_schema, EndpointSchema)

        self.claim_schemas = [MDStudioClaimSchema(CommonSession)]

        claim_schema = self._to_schema(claim_schema, ClaimSchema, {})
        if claim_schema:
            self.claim_schemas.append(claim_schema)

    def set_instance(self, instance):
        self.instance = instance
        self.uri = u'{}.{}.endpoint.{}'.format(
            self.instance.component_config.static.vendor,
            self.instance.component_config.static.component,
            self.uri_suffix
        )

    def register(self):
<<<<<<< HEAD
        if self.options is None:
            return self.instance.register(self, self.uri)
        else:
            return self.instance.register(self, self.uri, options=RegisterOptions(**self.options))
=======
        return self.instance.register(self, self.uri, options=self.options)
>>>>>>> 9eda49ea

    def __call__(self, request, signed_claims=None):
        with ContextManager({'call_context': self.instance.default_call_context}):
            return self.execute(request, signed_claims)  # type: Chainable

    @chainable
    def execute(self, request, signed_claims):
        if not signed_claims:
            return_value(APIResult(error='Remote procedure was called without claims'))

        from mdstudio.component.impl.common import CommonSession

        claims = yield super(CommonSession, self.instance).call(u'mdstudio.auth.endpoint.verify', signed_claims)

        claim_errors = self.validate_claims(claims, request)
        if claim_errors:
            return_value(claim_errors)

        request_errors = self.validate_request(request)
        if request_errors:
            return_value(request_errors)

        result = self.call_wrapped(request, claims['claims'])
        if isinstance(result, GeneratorType):
            result = _inlineCallbacks(None, result, Deferred())
        result = yield result

        result = result if isinstance(result, APIResult) else APIResult(result)
        convert_obj_to_json(result)

        if 'error' in result:
            return_value(result)

        result_errors = self.validate_result(result.data)
        if result_errors:
            return_value(result_errors)

        if 'error' in result:
            return_value(result)

        result_errors = self.validate_result(result.data)
        if result_errors:
            return_value(result_errors)

        return_value(result)

    def call_wrapped(self, request, claims):
        return self.wrapped(self.instance, request, claims)

    def validate_claims(self, claims, request):
        if 'error' in claims:
            res = APIResult(error=claims['error'])
        elif 'expired' in claims:
            res = APIResult(expired=claims['expired'])
        else:
            claims = claims['claims']
            if claims['requestHash'] != request_hash(request):
                res = APIResult(error='Request did not match the signed request')
            elif claims['uri'] != self.uri:
                res = APIResult(error='Claims were obtained for a different endpoint')
            elif claims['action'] != 'call':
                res = APIResult(error='Claims were not obtained for the action "call"')
            else:
                s = None
                try:
                    for s in self.claim_schemas:
                        validate_json_schema(s.to_schema(), claims)
                except ValidationError as e:
                    res = {'error': validation_error(s.to_schema(), claims, e, 'Claims', self.uri)}
                    self.instance.log.error('{error_message}', error_message=res['error'])
                else:
                    if not self.instance.authorize_request(self.uri, claims):
                        res = APIResult(error='Unauthorized call to {}'.format(self.uri))
                        self.instance.log.error('{error_message}', error_message=res['error'])
                    else:
                        # Everything is OK, no errors
                        res = None

        return res

    def validate_request(self, request):
        schema = self.input_schema.to_schema()
        try:
            validate_json_schema(schema, request)
        except ValidationError as e:
            return APIResult(error=validation_error(schema, request, e, 'Input', self.uri))
        else:
            # No validation errors
            return None

    def validate_result(self, result):
        schema = self.output_schema.to_schema()

        try:
            validate_json_schema(schema, result)
        except ValidationError as e:
            res = APIResult(error=validation_error(schema, result, e, 'Output', self.uri))
        else:
            # No validation errors
            res = None

        return res

    @staticmethod
    def _to_schema(schema, schema_type, default_schema=None):
        if isinstance(schema, (six.text_type, str)):
            schema = schema_type(schema)
        elif isinstance(schema, dict):
            schema = InlineSchema(schema)
        elif isinstance(schema, (schema_type, InlineSchema)):
            schema = schema
        elif not schema:
            schema = InlineSchema({} if default_schema == {} else default_schema or {'type': 'null'})
        else:
            raise NotImplementedError('{} of type {} is not supported'.format(schema_type.__name__, type(schema)))

        return schema


class CursorWampEndpoint(WampEndpoint):
    def __init__(self, wrapped_f, uri, input_schema, output_schema, claim_schema=None, options=None, scope=None):
        input_schema = InlineSchema({
            'oneOf': [
                {
                    'allOf': [
                        self._to_schema(input_schema, EndpointSchema),
                        self._to_schema('cursor-parameters/v1', MDStudioSchema)
                    ]
                },
                self._to_schema('cursor-request/v1', MDStudioSchema),
            ]
        })
        output_schema = InlineSchema({
            'allOf': [
                self._to_schema(output_schema, EndpointSchema),
                {
                    'properties': {
                        'results': self._to_schema('cursor-response/v1', MDStudioSchema)
                    }
                }
            ]
        })
        super(CursorWampEndpoint, self).__init__(wrapped_f, uri, input_schema, output_schema, claim_schema, options, scope)

    @chainable
    def call_wrapped(self, request, claims):

        meta = None
        id = None
        if 'next' in request:
            id = request['next']
        elif 'previous' in request:
            id = request['previous']

        if id:
            meta = json.loads(self.instance.session.cache.extract('cursor#{}'.format(id)))
            if meta.get('uuid') != id:
                return_value(APIResult(error='You tried to get a cursor that either doesn\'t exist, or is expired. Please check your code.'))
            if not meta:
                meta = None

        paging = {
            'uri': self.uri
        }
        if 'paging' in request and 'limit' in request['paging']:
            paging['limit'] = request['paging']['limit']

        result, prev, nxt = yield self.wrapped(self.instance, request, claims['claims'], **{'paging': paging, 'meta': meta})

        if prev:
            prev_uuid = uuid.uuid4()
            prev['uuid'] = prev_uuid
            paging['previous'] = prev_uuid
            self.instance.session.cache.put('cursor#{}'.format(prev_uuid), timedelta(minutes=10), json.dumps(prev))
        if next:
            next_uuid = uuid.uuid4()
            nxt['uuid'] = next_uuid
            paging['next'] = next_uuid
            self.instance.session.cache.put('cursor#{}'.format(next_uuid), timedelta(minutes=10), json.dumps(nxt))

        if not ('paging' in request or 'addPageInfo' in request['paging'] or request['paging']['addPageInfo']):
            paging = {
                'uri': paging['uri']
            }

        return_value({
            'results': result,
            'paging': paging
        })


def endpoint(uri, input_schema, output_schema=None, claim_schema=None, options=None, scope=None):
    # type: (str, SchemaType, Optional[SchemaType], Optional[SchemaType], bool, Optional[str], Optional[RegisterOptions], Optional[str]) -> Callable
    def wrap_f(f):
        return WampEndpoint(f, uri, input_schema, output_schema, claim_schema, options, scope)

    return wrap_f


def cursor_endpoint(uri, input_schema, output_schema, claim_schema=None, options=None, scope=None):
    # type: (str, SchemaType, Optional[SchemaType], Optional[SchemaType], bool, Optional[str], Optional[RegisterOptions], Optional[str]) -> Callable
    def wrap_f(f):
        return CursorWampEndpoint(f, uri, input_schema, output_schema, claim_schema, options, scope)

    return wrap_f<|MERGE_RESOLUTION|>--- conflicted
+++ resolved
@@ -5,7 +5,6 @@
 from typing import Union, Optional, Callable
 
 import six
-from autobahn.wamp import RegisterOptions
 from jsonschema import ValidationError
 from twisted.internet.defer import _inlineCallbacks, Deferred
 
@@ -60,14 +59,7 @@
         )
 
     def register(self):
-<<<<<<< HEAD
-        if self.options is None:
-            return self.instance.register(self, self.uri)
-        else:
-            return self.instance.register(self, self.uri, options=RegisterOptions(**self.options))
-=======
         return self.instance.register(self, self.uri, options=self.options)
->>>>>>> 9eda49ea
 
     def __call__(self, request, signed_claims=None):
         with ContextManager({'call_context': self.instance.default_call_context}):
