--- conflicted
+++ resolved
@@ -90,7 +90,6 @@
 
         result = result if isinstance(result, APIResult) else APIResult(result)
         convert_obj_to_json(result)
-<<<<<<< HEAD
 
         if 'error' in result:
             return_value(result)
@@ -98,8 +97,6 @@
         result_errors = self.validate_result(result.data)
         if result_errors:
             return_value(result_errors)
-=======
->>>>>>> 7cea39bc
 
         if 'error' in result:
             return_value(result)
