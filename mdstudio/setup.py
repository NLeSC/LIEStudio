--- conflicted
+++ resolved
@@ -52,12 +52,8 @@
         'typing',
         'node-semver',
         'passlib',
-<<<<<<< HEAD
-        'pywin32 >= 1.0;platform_system=="Windows"'
-=======
         'service_identity',  # For Twisted host TLS verification
         'pypiwin32 >= 1.0;platform_system=="Windows"'
->>>>>>> 2c3f8e7a
     ],
     test_suite="tests",
     include_package_data=True,
