--- conflicted
+++ resolved
@@ -1,11 +1,7 @@
 {
     "_meta": {
         "hash": {
-<<<<<<< HEAD
-            "sha256": "1899f3636e0be6422e3a45c8b2551da1f22c3e8918d65e636ebd2f4508560421"
-=======
             "sha256": "63792a1ac138bd792a118f03e9592c25f89147e78b466063fffb9bb90481008c"
->>>>>>> 7cea39bc
         },
         "host-environment-markers": {
             "implementation_name": "cpython",
@@ -111,7 +107,7 @@
         },
         "crossbar": {
             "git": "https://github.com/Zefiros-Software/crossbar.git",
-            "ref": "da6c3d220ba6d8b3fc8c1b9ec00eda48b3a8d57b"
+            "ref": "eca9729dfd0b79abeadc8919d6bafab6273b1d3e"
         },
         "cryptography": {
             "hashes": [
@@ -208,13 +204,9 @@
         },
         "lie-schema": {
             "editable": true,
-<<<<<<< HEAD
-            "path": "components/lie_schema/"
-=======
             "git": "ssh://git@intra.zefiros.eu/source/VU-local.git",
             "ref": "3bd7421b8172d03d6c46538fec6b4ab2e6241942",
             "subdirectory": "components/lie_schema"
->>>>>>> 7cea39bc
         },
         "mdstudio": {
             "editable": true,
@@ -240,43 +232,6 @@
             ],
             "version": "==1.7.1"
         },
-<<<<<<< HEAD
-        "pyasn1": {
-            "hashes": [
-                "sha256:f81c96761fca60d64b1c9b79ec2e40cf9495a745cf570613079ef324aeb9672b",
-                "sha256:7d626683e3d792cccc608da02498aff37ab4f3dafd8905d6bf755d11f9b26b43",
-                "sha256:e85895087905c65b5b594eb91f7522664c85545b147d5f4d4e7b1b07da8dcbdc",
-                "sha256:5a0db897b311d265cde49615cf783f1c78613138605cdd0f907ecfa5b2aba3ee",
-                "sha256:d5cd6ed995dba16fad0c521cfe31cd2d68400b53fcc2bce93326829be73ab6d1",
-                "sha256:a7efe807c4b83a859e2735c692b92ed7b567cfddc4163763412920041d876c2b",
-                "sha256:b5a9ca48055b9a20f6d1b3d68e38692e5431c86a0f99ea602e61294e891fee5b",
-                "sha256:c07d6e587b2f928366b1f67c09bda026a3e6fcc99e80a744dc67f8fca3895626",
-                "sha256:d84c2aea3cf43780e9e6a19f4e4dddee9f6976519020e64e47c57e5c7a8c3dd2",
-                "sha256:758cb50abddc03e4563fd9e7f03db56e3e87b58c0bd01247360326e5c0c7ffa5",
-                "sha256:0d7f6e959fe53f3960a23d73f35e1fce61348b30915b6664309ca756de7c1f89",
-                "sha256:d258b0a71994f7770599835249cece1caef3c70def868c4915e6e5ca49b67d15"
-            ],
-            "version": "==0.4.2"
-        },
-        "pyasn1-modules": {
-            "hashes": [
-                "sha256:b1f395cae2d669e0830cb023aa86f9f283b7a9aa32317d7f80d8e78aa2745812",
-                "sha256:854700bbdd01394e2ada9c1bfbd0ed9f5d0c551350dbbd023e88b11d2771ae06",
-                "sha256:598a6004ec26a8ab40a39ea955068cf2a3949ad9c0030da970f2e1ca4c9f1cc9",
-                "sha256:f53fe5bcebdf318f51399b250fe8325ef3a26d927f012cc0c8e0f9e9af7f9deb",
-                "sha256:47fb6757ab78fe966e7c58b2030b546854f78416d653163f0ce9290cf2278e8b",
-                "sha256:041e9fbafac548d095f5b6c3b328b80792f006196e15a232b731a83c93d59493",
-                "sha256:0cea139045c38f84abaa803bcb4b5e8775ea12a42af10019d942f227acc426c3",
-                "sha256:0cdca76a68dcb701fff58c397de0ef9922b472b1cb3ea9695ca19d03f1869787",
-                "sha256:72fd8b0c11191da088147c6e4678ec53e573923ecf60b57eeac9e97433e09fc2",
-                "sha256:c6747146e95d2b14cc2a8399b2b0bde3f93778f8f9ec704690d2b589c376c137",
-                "sha256:0f2e50d20bc670be170966638fa0ae603f0bc9ed6ebe8e97a6d1d4cef30cc889",
-                "sha256:af00ea8f2022b6287dc375b2c70f31ab5af83989fc6fe9eacd4976ce26cd7ccc"
-            ],
-            "version": "==0.2.1"
-        },
-=======
->>>>>>> 7cea39bc
         "pycparser": {
             "hashes": [
                 "sha256:99a8ca03e29851d96616ad0404b4aad7d9ee16f25c9f9708a11faf2810f7b226"
@@ -341,13 +296,6 @@
             ],
             "version": "==3.6.0"
         },
-        "pyopenssl": {
-            "hashes": [
-                "sha256:07a2de1a54de07448732a81e38a55df7da109b2f47f599f8bb35b0cbec69d4bd",
-                "sha256:2c10cfba46a52c0b0950118981d61e72c1e5b1aac451ca1bc77de1a679456773"
-            ],
-            "version": "==17.5.0"
-        },
         "python-dateutil": {
             "hashes": [
                 "sha256:95511bae634d69bc7329ba55e646499a842bc4ec342ad54a8cdb65645a0aad3c",
@@ -408,13 +356,6 @@
                 "sha256:91a7826b0a26c246a5a91bef09c2c0809c713a689be689b9571e78a13f6557a4"
             ],
             "version": "==1.3.7"
-        },
-        "service-identity": {
-            "hashes": [
-                "sha256:0e76f3c042cc0f5c7e6da002cf646f59dc4023962d1d1166343ce53bdad39e17",
-                "sha256:4001fbb3da19e0df22c47a06d29681a398473af4aa9d745eca525b3b2c2302ab"
-            ],
-            "version": "==17.0.0"
         },
         "six": {
             "hashes": [
