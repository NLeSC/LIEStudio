# MDStudio
[![Build Status](https://travis-ci.org/MD-Studio/MDStudio.svg?branch=master)](https://travis-ci.org/MD-Studio/MDStudio)

[![Codacy Badge](https://api.codacy.com/project/badge/Grade/aff6245274f44a7991a3a25976ad6472)](https://www.codacy.com/app/tifonzafel/MDStudio?utm_source=github.com&amp;utm_medium=referral&amp;utm_content=MD-Studio/MDStudio&amp;utm_campaign=Badge_Grade)

<<<<<<< HEAD
# MDStudio
=======
>>>>>>> 41bb73ac

MDStudio is a stand-alone application featuring a web based graphical user interface.
Most of the application is written in Python. The web based GUI runs as a client side
Angular application.
    
## Docker
To make development easier we have setup a docker environment.

### Prerequisites

 * [Docker](https://www.docker.com/), that's it.

### Installation
Run the builder under bash:

    >> ./build.sh

### Usage
To use the docker environment you have to start the container:

    >> ./start.sh

To start a **development** container use:

    >> ./start-dev.sh

This command will spin up the complete environment including MongoDB, and logs in into the 
container. When you want to exit this mode just use `>> exit` to exit. Containers can be
stopped using:

    >> ./stop.sh

### IDE Integration

#### Pycharms
Go to `File > Project Settings > Project Interpreter`, and add a remote interpreter,
and make sure it matches this screen.

![Configuration settings](docs/img/pycharm-config.png)

Note specifically:

|                      |                                                            |
|----------------------|------------------------------------------------------------|
| Interpreter path     | `/root/.local/share/virtualenvs/app-4PlAip0Q/bin/python`   |

## Manual
When you want to keep track of the whole environment for yourself, you should follow these
instructions.

### Prerequisites
The MDStudio application is written in Python and mostly self contained thanks to the
use of an in-application Python virtual environment.
The application has currently been successfully tested with Python versions: 2.7

The only external dependencies are:

 * [MongoDB](https://www.mongodb.com) - A NoSQL database.
 * [Pipenv](https://github.com/kennethreitz/pipenv) - A python virtual environment manager.
 * [Redis](https://redis.io/) - A fast caching layer.

### Installation
<<<<<<< HEAD
Run the `installer.sh` script as:

    >> ./mdstudio/installer.sh -s

for a quick install using the default Python version. Use -h for more information on
customizing the installation.

A quick install will in sequence:

* Setup a python virtual environment
* Download the latest Crossbar release from GitHub using wget. This is required as the
  MDStudio application uses features in Crossbar that are not available in version
  0.15.0 from the Python package repository.
* Install required packages from the Python package repository.
* Install MDStudio component Python packages and there dependencies
* Create a self-signed certificate for WAMP communication over TLS secured websockets.
  Certificate creation requires OpenSSL. If not available the default certificate
  shipped with the package will be used (mdstudio/data/crossbar).
  It is recommended to replace the certificate with a personal one signed by a offical
  certificate authority when using the application in a production environment.
* Compile API documentation available from the browser when the program is running at
  http://localhost/help.
=======
Install the virtual environment with:

    >> pipenv install --skip-lock --dev --sequential

You can install the virtual environment in your directory by enabling the environment variable:
```
PIPENV_VENV_IN_PROJECT = 1
```
For more information see [this](https://docs.pipenv.org/advanced.html#custom-virtual-environment-location).
>>>>>>> 41bb73ac
  
### Usage
The application is started on the command line as:

<<<<<<< HEAD
    >> source mdstudio/venv/bin/activate
    >> python mdstudio
=======
    >> pipenv shell
    >> python .

## Creating components

### Directory structure
A component should have (as a minimum) the following structure

    components/my_component/
        my_component/
            schemas/
                endpoints/
                    some-endpoint.request.v1.json
                    some-endpoint.response.v1.json
                resources/
                    some-resource.v1.json
            __init__.py
            __main__.py
            application.py
        Pipfile
        settings.yml
        setup.py
        
- The `setup.py` contains the dependencies and a short description of the component.
- The `settings.yml` contains the default settings of the component. They can be overwritten by locally creating a `.settings.yml`.
- The `Pipfile` is used for creating a virtual environment inside the docker container that contains both the dependencies from `setup.py`, and the `mdstudio` library.
- The `__init__.py` is necessary for Python to recognize it as a package. It should ideally remain empty.
- The `__main__.py` contains the startup script for the component.
- The `application.py` contains the Component definition with its endpoints.
- The `schemas` folder contains json-schemas for checking the request and response from the endpoints defined in the component.

A minimal example of a component is given in the Echo component (components lie_echo).

### Endpoint registration
This component registers a single endpoint:

    @endpoint('hello', 'hello-request', 'hello-response')
    def hello(self, request, claims):
        return_time = now()
        request['message']['sendTime'] = send_time = from_utc_string(request['message']['sendTime'])

        if self.component_config.settings['printInEndpoint']:
            pprint(request)

        self.report_delay('User -> Component', return_time - send_time)

        request['returnTime'] = return_time

        return request

This endpoint is callable at the (full) uri: `mdgroup.echo.endpoint.hello`. This is also done in the `on_run` of the component, with a small delay.
The `@endpoint({uri}, {input-schema}, {output-schema})` definition does the following: it prefixes the uri to obtain the full uri `{vendor}.{component}.endpoint.{uri}` for registration.
When called, it verifies the permissions, validates the request with the `{input-schema}`, and validating the output with the `{output-schema}`.
The input schema is required, but could also have been defined inline, for example: `{'type': 'null'}` if the function does not require input (status endpoints). The output schema is not required, but defaults to `{'type': 'null'}`, so that it only allows functions without output.

These input and output schemas relieve your Component code from validating input. A guide of the basics of json-schemas is given [here](https://spacetelescope.github.io/understanding-json-schema/).

### Authorization
Authorization happens in two phases: in the core of the MDStudio application, and in the component that is called. For this purpose, the `authorize request` should be overridden like so:

    def authorize_request(self, uri, claims):
        # If you were allowed to call this in the first place, I will assume you are authorized
        return True

Custom claims can be made by the caller of your endpoint. These claims are signed and verified by the Authorization component automatically,
so that you are sure that they are not spoofed once you receive them.
You can then use them for custom authorization.

### Calling methods
In the example, the component calls itself once the registration is complete, by scheduling the call two seconds later with `call_later(2, call_hello)`.

    @chainable
    def call_hello(self):
        with self.group_context('mdgroup'):
            send_time = now()
            response = yield self.call('mdgroup.echo.endpoint.hello', {
                'message': {
                    'greeting': 'Hello World!',
                    'sendTime': send_time
                }
            })

A few things happen here: the context is switched from the default user context for calling to the group context of `mdgroup`.
This makes sure that you are authorized to call the endpoint as the given group, and sign the group into your claims.
The context is automatically restored after the indented `with` codeblock, even if the call fails.

#### Chainable
The `@chainable` decorator is an extension of (and should therefore be preferred over) the previously used `@inlineCallbacks`.
Functions wrapped in chainable support the `yield` syntax, as well as chaining methods with the result.
For example:

    # call('some.uri') result:
    # {
    #     'property': {
    #         'nested-property': {
    #             'value': 0
    #         }
    #     }
    # }
    
    # old style
    @inlineCallbacks
    def first_method():
        result = yield call('some.uri')
        returnValue(result['property'])

    @inlineCallbacks
    def second_method():
        result = yield first_method()
        calculated_value = result['nested-property'] + 1
        returnValue(calculated_value)


    # new style
    def first_method():
        result = call('some.uri')
        return result['property']  # this is chained to the Chainable result of `call`

    @chainable
    def second_method()
        calculated_value = (yield first_method()['nested-property']) + 1

        return_value(calculated_value)

This example is not to promote the style of `call` without `yield`, but to demonstrate the power of chaining. 
It is now not always necessary to use the decorator, even when we need to extract something from a deferred result!
Everything you need for this is defined in the `mdstudio` library.

### Running your component
For running your component, you need a (very small) `__main__.py` script, containing the following.

    from mdstudio.runner import main
    from my_component.application import MyComponent

    if __name__ == '__main__':
        main(MyComponent)

That's it! You can now install your component and run it!

    >>> pipenv shell
    >>> pip install -e components/my_component
    >>> python -m my_component

## Settings
Since the components are started as micro-services, there is no global configuration variable. 
For component-specific configuration and session configuration (details for automatic login), you can use all or any of
- settings.json
- .settins.json
- settings.yml
- .settings.yml

They are loaded in this order, and each next file overwrites and extends settings from the previous. 
These can also be overridden for development by
- settings.dev.json
- .settings.dev.json
- settings.dev.yml
- .settings.dev.yml

The dot-prefixed settings are not committed, and should be used for production settings that should not be shared through git.

The settings are loaded into the `ComponentSession` in the variable `self.component_config`, with three sections: `static`, `session`, `settings`.
The `session` section is used for session-specific configuration, such as login details
The `static` section is used for vendor-defined (the component developer) settings.
The `settings` section is intended for component settings that are variable and can be changed.
>>>>>>> 41bb73ac
<|MERGE_RESOLUTION|>--- conflicted
+++ resolved
@@ -2,11 +2,6 @@
 [![Build Status](https://travis-ci.org/MD-Studio/MDStudio.svg?branch=master)](https://travis-ci.org/MD-Studio/MDStudio)
 
 [![Codacy Badge](https://api.codacy.com/project/badge/Grade/aff6245274f44a7991a3a25976ad6472)](https://www.codacy.com/app/tifonzafel/MDStudio?utm_source=github.com&amp;utm_medium=referral&amp;utm_content=MD-Studio/MDStudio&amp;utm_campaign=Badge_Grade)
-
-<<<<<<< HEAD
-# MDStudio
-=======
->>>>>>> 41bb73ac
 
 MDStudio is a stand-alone application featuring a web based graphical user interface.
 Most of the application is written in Python. The web based GUI runs as a client side
@@ -69,30 +64,6 @@
  * [Redis](https://redis.io/) - A fast caching layer.
 
 ### Installation
-<<<<<<< HEAD
-Run the `installer.sh` script as:
-
-    >> ./mdstudio/installer.sh -s
-
-for a quick install using the default Python version. Use -h for more information on
-customizing the installation.
-
-A quick install will in sequence:
-
-* Setup a python virtual environment
-* Download the latest Crossbar release from GitHub using wget. This is required as the
-  MDStudio application uses features in Crossbar that are not available in version
-  0.15.0 from the Python package repository.
-* Install required packages from the Python package repository.
-* Install MDStudio component Python packages and there dependencies
-* Create a self-signed certificate for WAMP communication over TLS secured websockets.
-  Certificate creation requires OpenSSL. If not available the default certificate
-  shipped with the package will be used (mdstudio/data/crossbar).
-  It is recommended to replace the certificate with a personal one signed by a offical
-  certificate authority when using the application in a production environment.
-* Compile API documentation available from the browser when the program is running at
-  http://localhost/help.
-=======
 Install the virtual environment with:
 
     >> pipenv install --skip-lock --dev --sequential
@@ -102,15 +73,10 @@
 PIPENV_VENV_IN_PROJECT = 1
 ```
 For more information see [this](https://docs.pipenv.org/advanced.html#custom-virtual-environment-location).
->>>>>>> 41bb73ac
   
 ### Usage
 The application is started on the command line as:
 
-<<<<<<< HEAD
-    >> source mdstudio/venv/bin/activate
-    >> python mdstudio
-=======
     >> pipenv shell
     >> python .
 
@@ -274,5 +240,4 @@
 The settings are loaded into the `ComponentSession` in the variable `self.component_config`, with three sections: `static`, `session`, `settings`.
 The `session` section is used for session-specific configuration, such as login details
 The `static` section is used for vendor-defined (the component developer) settings.
-The `settings` section is intended for component settings that are variable and can be changed.
->>>>>>> 41bb73ac
+The `settings` section is intended for component settings that are variable and can be changed.